/*
 * Copyright (C) 2002-2012 by Dave J. Andruczyk <djandruczyk at yahoo dot com>
 * 
 * Linux Megasquirt tuning software
 * 
 * 
 * This software comes under the GPL (GNU Public License)
 * You may freely copy,distribute etc. this as long as the source code
 * is made available for FREE.
 * 
 * No warranty is made or implied. You use this program at your own risk.
 *
 * Just about all of this was written by Richard Barrington, then rewritten
 * and extended by David Andruczyk
 * 
 * Large portions of this code are based on the examples provided with 
 * the GtkGlExt libraries.
 *
 * changelog
 * Ben Pierre 05/21/08
 * - wrote standard float rgb_from_hue() returns float triplet
 * - RGB3f color;
 * - uses rgb_from_hue(void)
 * - uses glColor3f() openGL native float color function
 * - uses rgb_from_hue(void)
 * - uses glColor3f() openGL native float color function
 * - set_shading_mode(void)
 * - drawFrameRate(void)
 *
 * David Andruczyk 6/24/08
 *  - drawFrameRate change to drawOrthoText
 */

/*!
  \file src/3d_vetable.c
  \ingroup SpecialStuff
  \brief Contains all the functions specific to the 3D table viewer/editor
  \author David Andruczyk
  \author Ben Pierre
  */

#ifdef GTK_DISABLE_SINGLE_INCLUDES
#undef GTK_DISABLE_SINGLE_INCLUDES
#endif

#include <3d_vetable.h>
#include <conversions.h>
#include <dashboard.h>
#include <debugging.h>
#include <gdk/gdkglglext.h>
#include <gdk/gdkkeysyms.h>
#include <gtk/gtk.h>
#include <pango/pangoft2.h>
#include <gtk/gtkgl.h>
#include <gui_handlers.h>
#include <listmgmt.h>
#include <logviewer_gui.h>
#include <lookuptables.h>
#include <math.h>
#include <multi_expr_loader.h>
#include <plugin.h>
#include <rtv_processor.h>
#include <runtime_sliders.h>
#include <stdio.h>
#include <stdlib.h>
#include <tabloader.h>
#include <vetable_gui.h>
#include <widgetmgmt.h>
#ifdef _WIN32_
#include <windows.h>
#endif
#ifdef GDK_WINDOWING_QUARTZ
#include <OpenGL/glu.h>
#else
#include <GL/gl.h>
#include <GL/glu.h>
#endif

#define ONE_SECOND 	 1	/* one second */
#define DEFAULT_WIDTH  640
#define DEFAULT_HEIGHT 480                                                                                  
extern gconstpointer *global_data;

static gboolean delayed_expose(gpointer);
static gboolean delayed_reconfigure(gpointer);

/* New Font Stuff */
#ifdef _WIN32_
static const char font_string[] = "Sans";
#else
static const char font_string[] = "Sans";
#endif

void gl_init(GtkWidget *);

/*!
  \brief Calculates the frames per second for the 3D display
  */
G_MODULE_EXPORT void CalculateFrameRate(GtkWidget *widget)
{
	Ve_View_3D *ve_view = NULL;
	GTimeVal  currentTime;
	ve_view = (Ve_View_3D*)OBJ_GET(widget,"ve_view");

	g_return_if_fail(ve_view);

	/* struct for the time value*/
	currentTime.tv_sec  = 0;
	currentTime.tv_usec = 0;

	/* gets the microseconds passed since app started*/
	g_get_current_time(&currentTime);

	/* Increase the frame counter*/
	ve_view->fps++;

	if (currentTime.tv_sec - ve_view->lasttime >= ONE_SECOND )
	{
		ve_view->lasttime = currentTime.tv_sec;
		/* Copy the frames per second into a string to display in the window*/
		sprintf(ve_view->strfps,_("FPS: %i"), (int)ve_view->fps);
		/* Reset the frames per second*/
		ve_view->fps = 0;
	}

	/* draw frame rate on screen */
	drawOrthoText(widget, ve_view->strfps, 1.0f, 1.0f, 1.0f, 0.025, 0.965 );
}

/*!
  \brief Draws simple 2d test on screen in orthographic projection
  \param str s the string to display
  \param r is the red value
  \param g is the green value
  \param b is the blue value
  \param x is the x coordinate
  \param y is the y coordinate
  */
G_MODULE_EXPORT void drawOrthoText(GtkWidget *widget, char *str, GLclampf r, GLclampf g, GLclampf b, GLfloat x, GLfloat y)
{
	GLint matrixMode;
	if (!str)
		return;

	glGetIntegerv(GL_MATRIX_MODE, &matrixMode);  /* matrix mode? */

	glMatrixMode(GL_PROJECTION);
	glPushMatrix();
	glLoadIdentity();
	gluOrtho2D(0.0, 1.0, 0.0, 1.0);
	glMatrixMode(GL_MODELVIEW);
	glPushMatrix();
	glLoadIdentity();
	glPushAttrib(GL_COLOR_BUFFER_BIT);       /* save current colour */
	glColor3f(r, g, b);
	glRasterPos3f(x, y, 0.0);
	gl_print_string(widget,str);
	glPopAttrib();
	glPopMatrix();
	glMatrixMode(GL_PROJECTION);
	glPopMatrix();
	glMatrixMode(matrixMode);
}


/*!
  \brief gets a color back from an angle passed in degrees.
  The degrees represent the arc around a color circle.
  \param hue (gfloat) degrees around the color circle
  \param sat (gfloat) col_sat from 0-1.0
  \param val (gfloat) col_val from 0-1.0
  \returns a RGB3f variable at the hue angle requested
  */
G_MODULE_EXPORT RGB3f rgb_from_hue(gfloat hue, gfloat sat, gfloat val)
{
	RGB3f color;
	gint i = 0;
	gfloat tmp = 0.0;
	gfloat fract = 0.0;
	gfloat S = sat;	/* using col_sat of 1.0*/
	gfloat V = val;	/* using Value of 1.0*/
	gfloat p = 0.0;
	gfloat q = 0.0;
	gfloat t = 0.0;
	gfloat r = 0.0;
	gfloat g = 0.0;
	gfloat b = 0.0;
	static GdkColormap *colormap = NULL;

	if (!colormap)
		colormap = gdk_colormap_get_system();

	hue = (gint)hue % 360;
/*	while (hue > 360.0)
		hue -= 360.0;
		*/
        while (hue < 0.0)
                hue += 360.0;

	tmp = hue/60.0;
	i = floor(tmp);
	fract = tmp-i;

	p = V*(1.0-S);
	q = V*(1.0-(S*fract));
	t = V*(1.0-(S*(1.0-fract)));

	switch (i)
	{
		case 0:
			r = V;
			g = t;
			b = p;
			break;
		case 1:
			r = q;
			g = V;
			b = p;
			break;
		case 2:
			r = p;
			g = V;
			b = t;
			break;
		case 3:
			r = p;
			g = q;
			b = V;
			break;
		case 4:
			r = t;
			g = p;
			b = V;
			break;
		case 5:
			r = V;
			g = p;
			b = q;
			break;
	}
	color.red = r;
	color.green = g;
	color.blue = b;

	return (color);
}


/*!
  \brief create_ve3d_view does the initial work of creating the 3D vetable
  widget, it creates the datastructures, creates the window, initializes 
  OpenGL and binds all the handlers to the window that are needed.
  \param widget is the parent widget
  \param data is the unused
  \return TRUE on success
  */
G_MODULE_EXPORT gboolean create_ve3d_view(GtkWidget *widget, gpointer data)
{
	GtkWidget *window;
	GtkWidget *frame;
	GtkWidget *vbox;
	GtkWidget *button;
	GtkWidget *vbox2;
	GtkWidget *hbox;
	GtkWidget *table;
	GtkWidget *label;
	GtkWidget *scale;
	GtkWidget *drawing_area;
	gfloat *mult = NULL;
	gfloat *add = NULL;
	gfloat tmpf = 0.0;
	GdkGLConfig *gl_config;
	gchar * tmpbuf = NULL;
	gint i = 0;
	gint j = 0;
	gint smallstep = 0;
	gint bigstep = 0;
	Ve_View_3D *ve_view;
	GHashTable *ve_view_hash = NULL;
	extern gboolean gl_ability;
	Firmware_Details *firmware = NULL;
	GMutex **ve3d_mutex = NULL;
	gint table_num =  -1;

	if (!gl_ability)
	{
		MTXDBG(CRITICAL,_("GtkGLEXT Library initialization failed, no GL for you :(\n"));
		return FALSE;
	}
	firmware = (Firmware_Details *)DATA_GET(global_data,"firmware");
	ve3d_mutex = (GMutex **)DATA_GET(global_data,"ve3d_mutex");
	tmpbuf = (gchar *)OBJ_GET(widget,"table_num");
	table_num = (GINT)g_ascii_strtod(tmpbuf,NULL);
	ve_view_hash = (GHashTable *)DATA_GET(global_data,"ve_view_hash");

	g_return_val_if_fail(ve_view_hash,FALSE);
	g_return_val_if_fail(firmware,FALSE);
	g_return_val_if_fail(tmpbuf,FALSE);

	if (g_hash_table_lookup(ve_view_hash,GINT_TO_POINTER(table_num)))
		return TRUE;

	ve_view = initialize_ve3d_view();
	if (firmware->table_params[table_num]->x_multi_source)
	{
		ve_view->x_multi_source = firmware->table_params[table_num]->x_multi_source;
		ve_view->x_source_key = firmware->table_params[table_num]->x_source_key;
		ve_view->x_multi_hash = firmware->table_params[table_num]->x_multi_hash;
		ve_view->x_ignore_algorithm = firmware->table_params[table_num]->x_ignore_algorithm;
		g_return_val_if_fail(ve_view->x_source_key,FALSE);
		g_return_val_if_fail(ve_view->x_multi_hash,FALSE);
	}
	else
	{
		ve_view->x_source =
			g_strdup(firmware->table_params[table_num]->x_source);
		ve_view->x_suffix =
			g_strdup(firmware->table_params[table_num]->x_suffix);
		ve_view->x_precision =
			firmware->table_params[table_num]->x_precision;
	}
	if (firmware->table_params[table_num]->y_multi_source)
	{
		ve_view->y_multi_source = firmware->table_params[table_num]->y_multi_source;
		ve_view->y_source_key = firmware->table_params[table_num]->y_source_key;
		ve_view->y_multi_hash = firmware->table_params[table_num]->y_multi_hash;
		ve_view->y_ignore_algorithm = firmware->table_params[table_num]->y_ignore_algorithm;
		g_return_val_if_fail(ve_view->y_source_key,FALSE);
		g_return_val_if_fail(ve_view->y_multi_hash,FALSE);
	}
	else
	{
		ve_view->y_source =
			g_strdup(firmware->table_params[table_num]->y_source);
		ve_view->y_suffix =
			g_strdup(firmware->table_params[table_num]->y_suffix);
		ve_view->y_precision =
			firmware->table_params[table_num]->y_precision;
	}
	if (firmware->table_params[table_num]->z_multi_source)
	{
		ve_view->z_multi_source = firmware->table_params[table_num]->z_multi_source;
		ve_view->z_source_key = firmware->table_params[table_num]->z_source_key;
		ve_view->z_multi_hash = firmware->table_params[table_num]->z_multi_hash;
		ve_view->z_ignore_algorithm = firmware->table_params[table_num]->z_ignore_algorithm;
		g_return_val_if_fail(ve_view->z_source_key,FALSE);
		g_return_val_if_fail(ve_view->z_multi_hash,FALSE);
	}
	else
	{
		ve_view->z_source =
			g_strdup(firmware->table_params[table_num]->z_source);
		ve_view->z_suffix =
			g_strdup(firmware->table_params[table_num]->z_suffix);
		ve_view->z_precision =
			firmware->table_params[table_num]->z_precision;
		/* Z axis lookuptable dependancies */
		if (firmware->table_params[table_num]->z_depend_on)
			ve_view->z_depend_on = firmware->table_params[table_num]->z_depend_on;
	}

	mult = firmware->table_params[table_num]->x_fromecu_mult;	
	add = firmware->table_params[table_num]->x_fromecu_add;	
	tmpf = pow(10.0,(double)-(ve_view->x_precision));
	if (mult)
	{
		smallstep = (GINT)(tmpf / (*mult));
		bigstep = (GINT)(((10*tmpf) /(*mult)));
	}
	else
	{
		smallstep = (GINT)tmpf;
		bigstep = (GINT)(10*tmpf);
	}
	ve_view->x_smallstep = smallstep < 1 ? 1:smallstep;
	ve_view->x_bigstep = bigstep < 10 ? 10:bigstep;
	mult = firmware->table_params[table_num]->y_fromecu_mult;	
	add = firmware->table_params[table_num]->y_fromecu_add;	
	tmpf = pow(10.0,(double)-(ve_view->y_precision));
	if (mult)
	{
		smallstep = (GINT)(tmpf / (*mult));
		bigstep = (GINT)(((10*tmpf) /(*mult)));
	}
	else
	{
		smallstep = (GINT)tmpf;
		bigstep = (GINT)(10*tmpf);
	}
	ve_view->y_smallstep = smallstep < 1 ? 1:smallstep;
	ve_view->y_bigstep = bigstep < 10 ? 10:bigstep;
	mult = firmware->table_params[table_num]->z_fromecu_mult;	
	add = firmware->table_params[table_num]->z_fromecu_add;	
	tmpf = pow(10.0,(double)-(ve_view->z_precision));
	if (mult)
	{
		smallstep = (GINT)(tmpf / (*mult));
		bigstep = (GINT)(((10*tmpf) /(*mult)));
	}
	else
	{
		smallstep = (GINT)tmpf;
		bigstep = (GINT)(10*tmpf);
	}
	ve_view->z_smallstep = smallstep < 1 ? 1:smallstep;
	ve_view->z_bigstep = bigstep < 10 ? 10:bigstep;
	ve_view->x_page = firmware->table_params[table_num]->x_page;
	ve_view->x_base = firmware->table_params[table_num]->x_base;
	ve_view->x_size = firmware->table_params[table_num]->x_size;
	ve_view->x_mult = get_multiplier(ve_view->x_size);
	ve_view->x_bincount = firmware->table_params[table_num]->x_bincount;
	OBJ_SET(ve_view->x_container,"page",GINT_TO_POINTER(ve_view->x_page));
	OBJ_SET(ve_view->x_container,"size",GINT_TO_POINTER(ve_view->x_size));
	OBJ_SET(ve_view->x_container,"canID",GINT_TO_POINTER(firmware->canID));

	ve_view->y_page = firmware->table_params[table_num]->y_page;
	ve_view->y_base = firmware->table_params[table_num]->y_base;
	ve_view->y_size = firmware->table_params[table_num]->y_size;
	ve_view->y_mult = get_multiplier(ve_view->y_size);
	ve_view->y_bincount = firmware->table_params[table_num]->y_bincount;
	OBJ_SET(ve_view->y_container,"page",GINT_TO_POINTER(ve_view->y_page));
	OBJ_SET(ve_view->y_container,"size",GINT_TO_POINTER(ve_view->y_size));
	OBJ_SET(ve_view->y_container,"canID",GINT_TO_POINTER(firmware->canID));

	ve_view->z_page = firmware->table_params[table_num]->z_page;
	ve_view->z_base = firmware->table_params[table_num]->z_base;
	ve_view->z_size = firmware->table_params[table_num]->z_size;
	ve_view->z_raw_lower = firmware->table_params[table_num]->z_raw_lower;
	ve_view->z_raw_upper = firmware->table_params[table_num]->z_raw_upper;
	OBJ_SET(ve_view->z_container,"page",GINT_TO_POINTER(ve_view->z_page));
	OBJ_SET(ve_view->z_container,"size",GINT_TO_POINTER(ve_view->z_size));
	OBJ_SET(ve_view->z_container,"canID",GINT_TO_POINTER(firmware->canID));
	ve_view->z_mult = get_multiplier(ve_view->z_size);

	ve_view->table_name =
		g_strdup(firmware->table_params[table_num]->table_name);
	ve_view->table_num = table_num;

	ve_view->x_objects = g_new0(GObject *, firmware->table_params[table_num]->x_bincount);
	for (i=0;i<firmware->table_params[table_num]->x_bincount;i++)
	{
		ve_view->x_objects[i] = (GObject *)g_object_new(GTK_TYPE_INVISIBLE,NULL);
		g_object_ref_sink(ve_view->x_objects[i]);
		OBJ_SET(ve_view->x_objects[i],"page",GINT_TO_POINTER(ve_view->x_page));
		OBJ_SET(ve_view->x_objects[i],"offset",GINT_TO_POINTER(ve_view->x_base+(ve_view->x_mult * i)));
		OBJ_SET(ve_view->x_objects[i],"size",GINT_TO_POINTER(ve_view->x_size));
		OBJ_SET(ve_view->x_objects[i],"fromecu_mult",firmware->table_params[table_num]->x_fromecu_mult);
		OBJ_SET(ve_view->x_objects[i],"fromecu_add",firmware->table_params[table_num]->x_fromecu_add);
		OBJ_SET_FULL(ve_view->x_objects[i],"table_num",g_strdup_printf("%i",table_num),g_free);
		if (firmware->table_params[table_num]->x_multi_source)
		{
			OBJ_SET_FULL(ve_view->x_objects[i],"source_key",g_strdup(firmware->table_params[table_num]->x_source_key),g_free);
			OBJ_SET_FULL(ve_view->x_objects[i],"multi_expr_keys",g_strdup(firmware->table_params[table_num]->x_multi_expr_keys),g_free);
			OBJ_SET_FULL(ve_view->x_objects[i],"fromecu_mults",g_strdup(firmware->table_params[table_num]->x_fromecu_mults),g_free);
			OBJ_SET_FULL(ve_view->x_objects[i],"fromecu_adds",g_strdup(firmware->table_params[table_num]->x_fromecu_adds),g_free);
			OBJ_SET_FULL(ve_view->x_objects[i],"lookuptables",g_strdup(firmware->table_params[table_num]->x_lookuptables),g_free);
			OBJ_SET(ve_view->x_objects[i],"ignore_algorithm",GINT_TO_POINTER(firmware->table_params[table_num]->x_ignore_algorithm));
		}
	}
	ve_view->y_objects = g_new0(GObject *, firmware->table_params[table_num]->y_bincount);
	for (i=0;i<firmware->table_params[table_num]->y_bincount;i++)
	{
		ve_view->y_objects[i] = (GObject *)g_object_new(GTK_TYPE_INVISIBLE,NULL);
		g_object_ref_sink(ve_view->y_objects[i]);
		OBJ_SET(ve_view->y_objects[i],"page",GINT_TO_POINTER(ve_view->y_page));
		OBJ_SET(ve_view->y_objects[i],"offset",GINT_TO_POINTER(ve_view->y_base+(ve_view->y_mult * i)));
		OBJ_SET(ve_view->y_objects[i],"size",GINT_TO_POINTER(ve_view->y_size));
		OBJ_SET(ve_view->y_objects[i],"fromecu_mult",firmware->table_params[table_num]->y_fromecu_mult);
		OBJ_SET(ve_view->y_objects[i],"fromecu_add",firmware->table_params[table_num]->y_fromecu_add);
		OBJ_SET_FULL(ve_view->y_objects[i],"table_num",g_strdup_printf("%i",table_num),g_free);
		if (firmware->table_params[table_num]->y_multi_source)
		{
			OBJ_SET_FULL(ve_view->y_objects[i],"source_key",g_strdup(firmware->table_params[table_num]->y_source_key),g_free);
			OBJ_SET_FULL(ve_view->y_objects[i],"multi_expr_keys",g_strdup(firmware->table_params[table_num]->y_multi_expr_keys),g_free);
			OBJ_SET_FULL(ve_view->y_objects[i],"fromecu_mults",g_strdup(firmware->table_params[table_num]->y_fromecu_mults),g_free);
			OBJ_SET_FULL(ve_view->y_objects[i],"fromecu_adds",g_strdup(firmware->table_params[table_num]->y_fromecu_adds),g_free);
			OBJ_SET_FULL(ve_view->y_objects[i],"lookuptables",g_strdup(firmware->table_params[table_num]->y_lookuptables),g_free);
			OBJ_SET(ve_view->y_objects[i],"ignore_algorithm",GINT_TO_POINTER(firmware->table_params[table_num]->y_ignore_algorithm));
		}
	}

	ve_view->z_objects = g_new0(GObject **, firmware->table_params[table_num]->x_bincount);
	ve_view->quad_mesh = g_new0(Quad **, firmware->table_params[table_num]->x_bincount);
	for (i=0;i<firmware->table_params[table_num]->x_bincount;i++)
	{
		ve_view->quad_mesh[i] = g_new0(Quad *,firmware->table_params[table_num]->y_bincount);
		ve_view->z_objects[i] = g_new0(GObject *,firmware->table_params[table_num]->y_bincount);
		for (j=0;j<firmware->table_params[table_num]->y_bincount;j++)
		{
			ve_view->quad_mesh[i][j] = g_new0(Quad, 1);
			ve_view->z_objects[i][j] = (GObject *)g_object_new(GTK_TYPE_INVISIBLE,NULL);
			g_object_ref_sink(ve_view->z_objects[i][j]);
			OBJ_SET(ve_view->z_objects[i][j],"page",GINT_TO_POINTER(ve_view->z_page));
			if (firmware->capabilities & PIS)
				OBJ_SET(ve_view->z_objects[i][j],"offset",GINT_TO_POINTER(ve_view->z_base+(ve_view->z_mult * ((i*ve_view->y_bincount)+j))));
			else
				OBJ_SET(ve_view->z_objects[i][j],"offset",GINT_TO_POINTER(ve_view->z_base+(ve_view->z_mult * ((j*ve_view->y_bincount)+i))));
			OBJ_SET(ve_view->z_objects[i][j],"size",GINT_TO_POINTER(ve_view->z_size));
			OBJ_SET(ve_view->z_objects[i][j],"fromecu_mult",firmware->table_params[table_num]->z_fromecu_mult);
			OBJ_SET(ve_view->z_objects[i][j],"fromecu_add",firmware->table_params[table_num]->z_fromecu_add);
			OBJ_SET_FULL(ve_view->z_objects[i][j],"table_num",g_strdup_printf("%i",table_num),g_free);
			if (firmware->table_params[table_num]->z_multi_source)
			{
				OBJ_SET_FULL(ve_view->z_objects[i][j],"source_key",g_strdup(firmware->table_params[table_num]->z_source_key),g_free);
				OBJ_SET_FULL(ve_view->z_objects[i][j],"multi_expr_keys",g_strdup(firmware->table_params[table_num]->z_multi_expr_keys),g_free);
				OBJ_SET_FULL(ve_view->z_objects[i][j],"fromecu_mults",g_strdup(firmware->table_params[table_num]->z_fromecu_mults),g_free);
				OBJ_SET_FULL(ve_view->z_objects[i][j],"fromecu_adds",g_strdup(firmware->table_params[table_num]->z_fromecu_adds),g_free);
				OBJ_SET_FULL(ve_view->z_objects[i][j],"lookuptables",g_strdup(firmware->table_params[table_num]->z_lookuptables),g_free);
				OBJ_SET(ve_view->z_objects[i][j],"ignore_algorithm",GINT_TO_POINTER(firmware->table_params[table_num]->z_ignore_algorithm));
			}
			if (firmware->table_params[table_num]->z_depend_on)
			{
				OBJ_SET(ve_view->z_objects[i][j],"lookuptable",OBJ_GET(firmware->table_params[table_num]->z_object,"lookuptable"));
				OBJ_SET(ve_view->z_objects[i][j],"alt_lookuptable",OBJ_GET(firmware->table_params[table_num]->z_object,"alt_lookuptable"));
				OBJ_SET(ve_view->z_objects[i][j],"dep_object",OBJ_GET(firmware->table_params[table_num]->z_object,"dep_object"));
			}
		}
	}
	window = gtk_window_new(GTK_WINDOW_TOPLEVEL);
	gtk_window_set_title(GTK_WINDOW(window), _(ve_view->table_name));
	gtk_widget_set_size_request(window,DEFAULT_WIDTH,DEFAULT_HEIGHT);
	gtk_container_set_border_width(GTK_CONTAINER(window),0);
	ve_view->window = window;
	OBJ_SET(window,"ve_view",(gpointer)ve_view);
	if  (firmware->table_params[table_num]->bind_to_list)
	{
		OBJ_SET_FULL(window,"bind_to_list", g_strdup(firmware->table_params[table_num]->bind_to_list),g_free);
		OBJ_SET(window,"match_type", GINT_TO_POINTER(firmware->table_params[table_num]->match_type));
		bind_to_lists(window,firmware->table_params[table_num]->bind_to_list);
	}

	/* Store it in ve_view_hash by table_num */
	g_hash_table_insert(ve_view_hash,GINT_TO_POINTER(table_num), ve_view);

	g_signal_connect(G_OBJECT(window), "delete_event",
			G_CALLBACK(ve3d_shutdown),
			GINT_TO_POINTER(table_num));
	gtk_widget_show(window);

	gl_config = get_gl_config();

	vbox = gtk_vbox_new(FALSE,0);
	gtk_container_set_border_width(GTK_CONTAINER(vbox), 5);
	gtk_container_add(GTK_CONTAINER(window),vbox);

	hbox = gtk_hbox_new(FALSE,5);
	gtk_box_pack_start(GTK_BOX(vbox),hbox,TRUE,TRUE,0);

	frame = gtk_frame_new("3D Table display");
	gtk_box_pack_start(GTK_BOX(hbox),frame,TRUE,TRUE,0);

	drawing_area = gtk_drawing_area_new();
	gtk_widget_set_gl_capability(drawing_area, gl_config, NULL,
			TRUE, GDK_GL_RGBA_TYPE);
	gtk_widget_set_size_request(drawing_area,320,240);
	OBJ_SET(drawing_area,"ve_view",(gpointer)ve_view);
	ve_view->drawing_area = drawing_area;

	gtk_widget_set_can_focus(drawing_area,TRUE);
	gtk_widget_add_events (drawing_area,
			GDK_BUTTON_MOTION_MASK	|
			GDK_BUTTON_PRESS_MASK   |
			GDK_KEY_PRESS_MASK      |
			GDK_KEY_RELEASE_MASK    |
			GDK_VISIBILITY_NOTIFY_MASK);
	

	g_signal_connect_after(G_OBJECT (drawing_area), "realize",
			G_CALLBACK (ve3d_realize), NULL);
	g_signal_connect(G_OBJECT (drawing_area), "configure_event",
			G_CALLBACK (ve3d_configure_event), GINT_TO_POINTER(table_num));
	/* Connect signal handlers to the drawing area */
	g_signal_connect(G_OBJECT (drawing_area), "expose_event",
			G_CALLBACK (ve3d_expose_event), GINT_TO_POINTER(table_num));

	g_signal_connect (G_OBJECT (drawing_area), "motion_notify_event",
			G_CALLBACK (ve3d_motion_notify_event), NULL);
	g_signal_connect (G_OBJECT (drawing_area), "button_press_event",
			G_CALLBACK (ve3d_button_press_event), NULL);
	g_signal_connect(G_OBJECT (drawing_area), "key_press_event",
			G_CALLBACK (ve3d_key_press_event), NULL);


	gtk_container_add(GTK_CONTAINER(frame),drawing_area);

	/* End of GL window, Now controls for it.... */
	frame = gtk_frame_new("3D Display Controls");
	gtk_box_pack_start(GTK_BOX(hbox),frame,FALSE,FALSE,0);

	vbox2 = gtk_vbox_new(FALSE,0);
	gtk_container_add(GTK_CONTAINER(frame),vbox2);

	button = gtk_button_new_with_label("Reset Display");
	gtk_box_pack_start(GTK_BOX(vbox2),button,FALSE,FALSE,0);
	OBJ_SET(button,"ve_view",(gpointer)ve_view);
	g_signal_connect_swapped(G_OBJECT (button), "clicked",
			G_CALLBACK (reset_3d_view), (gpointer)button);

	button = gtk_button_new_with_label("Get Data from ECU");

	OBJ_SET(button,"handler",
			GINT_TO_POINTER(READ_VE_CONST));
	g_signal_connect(G_OBJECT(button), "clicked",
			G_CALLBACK(std_button_handler),
			NULL);
	gtk_widget_set_tooltip_text(button,_("Reads in the Constants and Tables from the EC and populates the GUI"));

	gtk_box_pack_start(GTK_BOX(vbox2),button,FALSE,FALSE,0);


	button = gtk_button_new_with_label("Burn to ECU");

	OBJ_SET(button,"handler",
			GINT_TO_POINTER(BURN_FLASH));
	g_signal_connect(G_OBJECT(button), "clicked",
			G_CALLBACK(std_button_handler),
			NULL);
	ve_view->burn_but = button;
	store_list("burners",g_list_prepend(get_list("burners"),(gpointer)button));

	gtk_widget_set_tooltip_text(button,_("Even though MegaTunix writes data to the ECU as soon as its changed, it has only written it to the ECU's RAM, thus you need to select this to burn all variables to flash so on next power up things are as you set them.  We don't want to burn to flash with every variable change as there is the possibility of exceeding the max number of write cycles to the flash memory."));

	gtk_box_pack_start(GTK_BOX(vbox2),button,FALSE,FALSE,0);

	button = gtk_button_new_with_label("Start Reading RT Vars");

	OBJ_SET(button,"handler",GINT_TO_POINTER(START_REALTIME));

	g_signal_connect(G_OBJECT (button), "clicked",
			G_CALLBACK (std_button_handler),
			NULL);
	gtk_box_pack_start(GTK_BOX(vbox2),button,FALSE,FALSE,0);

	button = gtk_button_new_with_label("Stop Reading RT vars");

	OBJ_SET(button,"handler",GINT_TO_POINTER(STOP_REALTIME));

	g_signal_connect(G_OBJECT (button), "clicked",
			G_CALLBACK (std_button_handler),
			NULL);
	gtk_box_pack_start(GTK_BOX(vbox2),button,FALSE,FALSE,0);


	button = gtk_button_new_with_label("Close Window");
	OBJ_SET(button,"ve_view",ve_view);
	OBJ_SET(button,"window",window);
	gtk_box_pack_end(GTK_BOX(vbox2),button,FALSE,FALSE,0);
	g_signal_connect(G_OBJECT(button), "clicked",
			G_CALLBACK(call_ve3d_shutdown),
			GINT_TO_POINTER(table_num));

	/* Focus follows vertex toggle */
	button = gtk_check_button_new_with_label("Focus Follows Vertex\n with most Weight");
	ve_view->tracking_button = button;
	OBJ_SET(button,"ve_view",ve_view);
	gtk_box_pack_end(GTK_BOX(vbox2),button,FALSE,TRUE,0);
	g_signal_connect(G_OBJECT(button), "toggled",
			G_CALLBACK(set_tracking_focus),
			NULL);

	/* Table for rendering mode */
	table = gtk_table_new(2,2,TRUE);
	gtk_box_pack_end(GTK_BOX(vbox2),table,FALSE,FALSE,0);
	label = gtk_label_new(_("Rendering Mode"));
	gtk_table_attach(GTK_TABLE(table),label,0,2,0,1,(GtkAttachOptions)0,(GtkAttachOptions)0,0,0);
	/* Wireframe toggle */
	button = gtk_radio_button_new_with_label(NULL,"Wireframe");
	gtk_toggle_button_set_active(GTK_TOGGLE_BUTTON(button),ve_view->wireframe);
	OBJ_SET(button,"ve_view",ve_view);
	gtk_table_attach(GTK_TABLE(table),button,0,1,1,2,(GtkAttachOptions)(GTK_EXPAND|GTK_FILL),(GtkAttachOptions)0,0,0);
	g_signal_connect(G_OBJECT(button), "toggled",
			G_CALLBACK(set_rendering_mode),
			NULL);

	/* Solid toggle */
	button = gtk_radio_button_new_with_label_from_widget(GTK_RADIO_BUTTON(button),"Solid");
	OBJ_SET(button,"ve_view",ve_view);
	gtk_table_attach(GTK_TABLE(table),button,1,2,1,2,(GtkAttachOptions)(GTK_EXPAND|GTK_FILL),(GtkAttachOptions)0,0,0);


	/* Table for Scaling mode */
	table = gtk_table_new(2,2,TRUE);
	gtk_box_pack_end(GTK_BOX(vbox2),table,FALSE,FALSE,0);
	label = gtk_label_new("Axis Scale");
	gtk_table_attach(GTK_TABLE(table),label,0,2,0,1,(GtkAttachOptions)0,(GtkAttachOptions)0,0,0);

	/* Fixed Scale toggle */
	button = gtk_radio_button_new_with_label(NULL,"Fixed");
	OBJ_SET(button,"ve_view",ve_view);
	gtk_table_attach(GTK_TABLE(table),button,0,1,1,2,(GtkAttachOptions)(GTK_EXPAND|GTK_FILL),(GtkAttachOptions)0,0,0);
	g_signal_connect(G_OBJECT(button), "toggled",
			G_CALLBACK(set_scaling_mode),
			NULL);

	/* Prop Scale toggle */
	button = gtk_radio_button_new_with_label_from_widget(GTK_RADIO_BUTTON(button),"Proportional");

	gtk_toggle_button_set_active(GTK_TOGGLE_BUTTON(button),!ve_view->fixed_scale);
	OBJ_SET(button,"ve_view",ve_view);
	gtk_table_attach(GTK_TABLE(table),button,1,2,1,2,(GtkAttachOptions)(GTK_EXPAND|GTK_FILL),(GtkAttachOptions)0,0,0);
	/* Opacity Slider */
	scale = gtk_hscale_new_with_range(0.1,1.0,0.001);
	OBJ_SET(scale,"ve_view",ve_view);
	g_signal_connect(G_OBJECT(scale), "value_changed",
			G_CALLBACK(set_opacity),
			NULL);
	gtk_range_set_value(GTK_RANGE(scale),ve_view->opacity);
	gtk_scale_set_draw_value(GTK_SCALE(scale),FALSE);
	gtk_box_pack_end(GTK_BOX(vbox2),scale,FALSE,TRUE,0);

	label = gtk_label_new(_("Opacity"));
	gtk_box_pack_end(GTK_BOX(vbox2),label,FALSE,TRUE,0);

	/* FPS Slider */
	scale = gtk_hscale_new_with_range(1.0,35.0,1.0);
	OBJ_SET(scale,"ve_view",ve_view);
	g_signal_connect(G_OBJECT(scale), "value_changed",
			G_CALLBACK(set_fps),
			NULL);
	gtk_range_set_value(GTK_RANGE(scale),ve_view->requested_fps);
	gtk_scale_set_draw_value(GTK_SCALE(scale),TRUE);
	gtk_box_pack_end(GTK_BOX(vbox2),scale,FALSE,TRUE,0);

	label = gtk_label_new(_("FPS"));
	gtk_box_pack_end(GTK_BOX(vbox2),label,FALSE,TRUE,0);

	/* Realtime var slider gauges */
	frame = gtk_frame_new(_("Real-Time Variables"));
	gtk_box_pack_start(GTK_BOX(vbox),frame,FALSE,TRUE,0);
	gtk_container_set_border_width(GTK_CONTAINER(frame),0);

	hbox = gtk_hbox_new(TRUE,5);
	gtk_container_add(GTK_CONTAINER(frame),hbox);

	table = gtk_table_new(2,2,FALSE);
	gtk_table_set_col_spacings(GTK_TABLE(table),5);
	gtk_box_pack_start(GTK_BOX(hbox),table,TRUE,TRUE,0);

	tmpbuf = g_strdup_printf("ve3d_rt_table0_%i",table_num);
	register_widget(tmpbuf,table);
	g_free(tmpbuf);

	table = gtk_table_new(2,2,FALSE);
	gtk_table_set_col_spacings(GTK_TABLE(table),5);
	gtk_box_pack_start(GTK_BOX(hbox),table,TRUE,TRUE,0);

	tmpbuf = g_strdup_printf("ve3d_rt_table1_%i",table_num);
	register_widget(tmpbuf,table);
	g_free(tmpbuf);

	load_ve3d_sliders(table_num);

	gtk_widget_show_all(window);

	DATA_SET(global_data,"forced_update",GINT_TO_POINTER(TRUE));
	gdk_threads_add_timeout(500,delayed_reconfigure,ve_view);
	ve_view->render_id = g_timeout_add_full(150,1000.0/(float)ve_view->requested_fps,update_ve3d,GINT_TO_POINTER(table_num),NULL);
	return TRUE;
}


/*!
  \brief call_ve3d_shutdown is a wrapper to call the correct shutdown function
  \param widget is the widget containing a pointer to the widget to be destroyed
  \param data is the table numebr encoded as a pointer
  \returns FALSE so other handlers run
  */
G_MODULE_EXPORT gboolean call_ve3d_shutdown(GtkWidget *widget, gpointer data)
{
	GtkWidget *window = (GtkWidget *)OBJ_GET(widget,"window");
	return ve3d_shutdown(window,NULL,data);
}


/*!
  \brief ve3d_shutdown is called on close of the 3D vetable viewer/editor, it
  deallocates memory, disconencts handlers and then the widget is deleted 
  with gtk_widget_destroy
  \param widget is the widget to be destroyed
  \param data is the unused
  \returns FALSE so other handlers run
  */
G_MODULE_EXPORT gboolean ve3d_shutdown(GtkWidget *widget, GdkEvent *event, gpointer data)
{
	GHashTable *ve_view_hash = NULL;
	GdkWindow *window = NULL;
	Ve_View_3D *ve_view =  NULL;
	gint table_num = (GINT)data;
	GMutex **ve3d_mutex = (GMutex **)DATA_GET(global_data,"ve3d_mutex");
	ve_view = (Ve_View_3D*)OBJ_GET(widget,"ve_view");
	ve_view_hash = (GHashTable *)DATA_GET(global_data,"ve_view_hash");
			
	g_return_val_if_fail(ve_view,FALSE);
	g_return_val_if_fail(ve_view_hash,FALSE);
	g_mutex_lock(ve3d_mutex[table_num]);
	//printf("ve3d_shutdown, ve_view ptr is %p\n",ve_view);

	if (ve_view->render_id > 0)
		g_source_remove(ve_view->render_id);
	store_list("burners",g_list_remove(
				get_list("burners"),(gpointer)ve_view->burn_but));
	g_hash_table_remove(ve_view_hash,GINT_TO_POINTER(ve_view->table_num));
	free_ve3d_sliders(ve_view->table_num);
	if (ve_view->drawing_area)
	{
		window = gtk_widget_get_window(ve_view->drawing_area);
		gdk_window_unset_gl_capability(window);
		gtk_widget_destroy(ve_view->drawing_area);
		ve_view->drawing_area = NULL;
	}
	gtk_widget_destroy(widget);
	g_free(ve_view->x_source);
	g_free(ve_view->y_source);
	g_free(ve_view->z_source);
	g_object_unref(ve_view->x_container);
	g_object_unref(ve_view->y_container);
	g_object_unref(ve_view->z_container);
	free(ve_view);/* free up the memory */
	ve_view = NULL;
	
	//printf("ve3d_shutdown complete, ve_view ptr is %p\n",ve_view);
	/* MUST return false otherwise other handlers won't run*/
	g_mutex_unlock(ve3d_mutex[table_num]);
	return FALSE;  
}



/*!
  \brief reset_3d_view resets the OpenGL widget to default position in
  case the user moves it or places it off the edge of the window and 
  can't find it...
  \param widget is the the container of the view
  */
G_MODULE_EXPORT void reset_3d_view(GtkWidget * widget)
{
	Ve_View_3D *ve_view;
	ve_view = (Ve_View_3D *)OBJ_GET(widget,"ve_view");
	ve_view->active_y = 0;
	ve_view->active_x = 0;
	ve_view->sphi = 45;
	ve_view->stheta = -63.75;
	ve_view->sdepth = -1.5;
	ve_view->zNear = 0;
	ve_view->zFar = 1.0;
	ve_view->aspect = 1.0;
	ve_view->h_strafe = -0.5;
	ve_view->v_strafe = -0.5;
	DATA_SET(global_data,"forced_update",GINT_TO_POINTER(TRUE));
	ve_view->mesh_created = FALSE;
	ve3d_configure_event(ve_view->drawing_area, NULL,NULL);
	gdk_threads_add_timeout(500,delayed_expose,ve_view);
}


/*!
  \brief get_gl_config gets the OpenGL mode creates a GL config and returns it
  \returns pointer to a GdkGLConfig structure
  */
GdkGLConfig* get_gl_config(void)
{
	GdkGLConfig* gl_config;
	/* Try double-buffered visual */
	gl_config = gdk_gl_config_new_by_mode ((GdkGLConfigMode)(GDK_GL_MODE_RGB |
			GDK_GL_MODE_DEPTH |
			GDK_GL_MODE_DOUBLE));
	if (gl_config == NULL)
	{
		MTXDBG(CRITICAL,_("Cannot find the double-buffered visual.  Trying single-buffered visual.\n"));

		/* Try single-buffered visual */
		gl_config = gdk_gl_config_new_by_mode ((GdkGLConfigMode)(GDK_GL_MODE_RGB|GDK_GL_MODE_DEPTH));
				
		if (gl_config == NULL)
		{
			/* Should make a non-GL basic drawing area version
			   instead of dumping the user out of here, or at least 
			   render a non-GL found text on the drawing area */
			MTXDBG(CRITICAL,_("No appropriate OpenGL-capable visual found. EXITING!!\n"));
			exit (-1);
		}
	}
	return gl_config;
}


/*!
  \brief ve3d_configure_event is called when the window needs to be 
  drawn or redrawn after a resize. 
  \param widget is the pointer to the drawingarea
  \param event is the the Configure Event Structure
  \param data is unused
  \returns TRUE on completion, false if we couldn't get a GL drawable
  */
G_MODULE_EXPORT gboolean ve3d_configure_event(GtkWidget *widget, GdkEventConfigure *event, gpointer data)
{
	Ve_View_3D *ve_view = NULL;
	GdkGLContext *glcontext = NULL;
	GdkGLDrawable *gldrawable = NULL;
	GtkAllocation allocation;
	GLfloat w;
	GLfloat h;

	//printf("app configure event entered!\n");

	gtk_widget_get_allocation(widget,&allocation);
	w = allocation.width;
	h = allocation.height;

	MTXDBG(OPENGL,_("Entered\n"));
	ve_view = (Ve_View_3D *)OBJ_GET(widget,"ve_view");
	if (ve_view->font_created)
		gl_destroy_font(widget);
	glcontext = gtk_widget_get_gl_context(widget);
	gldrawable = gtk_widget_get_gl_drawable(widget);
	if (!glcontext)
	{
		//printf("app configure event left (no glcontext!) FALSE!\n");
		return FALSE;
	}
	if (!gldrawable)
	{
		//printf("app configure event left (no gldrawable!) FALSE!\n");
		return FALSE;
	}

	MTXDBG(OPENGL,_("W %f, H %f\n"),w,h);

	/*** OpenGL BEGIN ***/
	gdk_gl_drawable_gl_begin (gldrawable, glcontext);
	ve_view->aspect = 1.0;
	glViewport (0, 0, w, h);
	glMatrixMode(GL_MODELVIEW);
	gl_create_font(widget);
	gdk_gl_drawable_gl_end (gldrawable);
	/*** OpenGL END ***/
	MTXDBG(OPENGL,_("Leaving!\n"));
	return TRUE;
}


/*!
  \brief ve3d_expose_event is called when the part or all of the GL area
  needs to be redrawn due to being "exposed" (uncovered), this kicks off 
  all the other renderers for updating the axis and status indicators. 
  \param widget is a pointer to the drawingarea for the view
  \param event is a pointer to the Expose Event structure
  \param data is unused
  \returns TRUE on success, FALSE if not realized or no GLdrawable
  */
G_MODULE_EXPORT gboolean ve3d_expose_event(GtkWidget *widget, GdkEventExpose *event, gpointer data)
{
	static GMutex ** ve3d_mutex = NULL;
	GdkGLContext *glcontext = NULL;
	GdkGLDrawable *gldrawable = NULL;
	Ve_View_3D *ve_view = NULL;
	Cur_Vals *cur_vals = NULL;
	ve_view = (Ve_View_3D *)OBJ_GET(widget,"ve_view");
	gint table_num = (GINT)data;

	if (!ve3d_mutex)
		ve3d_mutex = (GMutex **)DATA_GET(global_data,"ve3d_mutex");
	//printf("app expose event entered!\n");
	glcontext = gtk_widget_get_gl_context(widget);
	gldrawable = gtk_widget_get_gl_drawable(widget);

	MTXDBG(OPENGL,_("Entered\n"));
	g_return_val_if_fail(ve3d_mutex,FALSE);
	g_return_val_if_fail(ve_view,FALSE);
	g_return_val_if_fail(glcontext,FALSE);
	g_return_val_if_fail(gldrawable,FALSE);

	g_mutex_lock(ve3d_mutex[table_num]);

	if (!ve_view->gl_initialized)
	{
		//printf( "gl not initted yet, calling gl_init routine!\n");
		ve_view->gl_initialized = TRUE;
		gl_init(widget);
	}

	/*** OpenGL BEGIN ***/
	gdk_gl_drawable_gl_begin (gldrawable, glcontext);

	glMatrixMode(GL_PROJECTION);
	glLoadIdentity();
	gluPerspective(65.0, 1.0, 0.1, 4);
	glMatrixMode(GL_MODELVIEW);
	glLoadIdentity();

	/* move model away from camera */
	glTranslatef(0,0.1875,ve_view->sdepth);

	/* Rotate around x/Y axis by sphi/stheta */
	glRotatef(ve_view->stheta, 1.0, 0.0, 0.0);
	glRotatef(ve_view->sphi, 0.0, 0.0, 1.0);

	/* Shift to middle of the screen or something like that */
	glTranslatef (-0.5, -0.5, -0.5);

	/* Draw everything */
	if (gtk_widget_is_sensitive(widget))
	{
		cur_vals = get_current_values(ve_view);
		ve3d_calculate_scaling(ve_view,cur_vals);
		if (!ve_view->mesh_created)
			generate_quad_mesh(ve_view,cur_vals);
		if (!DATA_GET(global_data,"offline"))
			ve3d_draw_runtime_indicator(ve_view,cur_vals);
		ve3d_draw_edit_indicator(ve_view,cur_vals);
		ve3d_draw_active_vertexes_marker(ve_view,cur_vals);
		ve3d_draw_ve_grid(ve_view,cur_vals);
		ve3d_draw_axis(ve_view,cur_vals);
		free_current_values(cur_vals);
		CalculateFrameRate(ve_view->drawing_area);
		/* Grey things out if we're supposed to be insensitive */
	}
	else
		ve3d_grey_window(ve_view);

	if (gdk_gl_drawable_is_double_buffered (gldrawable))
		gdk_gl_drawable_swap_buffers (gldrawable);
	else
		glFlush ();

	glClear (GL_COLOR_BUFFER_BIT | GL_DEPTH_BUFFER_BIT);
	gdk_gl_drawable_gl_end (gldrawable);
	/*** OpenGL END ***/
	MTXDBG(OPENGL,_("Leaving!\n"));
	//printf("app expose event left (TRUE)!\n");
	g_mutex_unlock(ve3d_mutex[table_num]);
	return TRUE;
}


/*!
  \brief ve3d_motion_notify_event is called when the user moves
  the mouse inside the GL window, it causes the display to be 
  rotated/scaled/strafed depending on which button the user had held down.
  \param widget is the container of the view
  \param event is a pointer to the GdkEventMotion Structure
  \param data is unused
  \returns TRUE
  \see ve3d_button_press_event
  */
G_MODULE_EXPORT gboolean ve3d_motion_notify_event(GtkWidget *widget, GdkEventMotion *event, gpointer data)
{
	Ve_View_3D *ve_view;
	GtkAllocation allocation;
	GdkWindow *window = NULL;

	ve_view = (Ve_View_3D *)OBJ_GET(widget,"ve_view");
	gtk_widget_get_allocation(ve_view->drawing_area,&allocation);
	window = gtk_widget_get_window(ve_view->drawing_area);

	MTXDBG(OPENGL,_("Entered\n"));

	/* Left Button */
	if (event->state & GDK_BUTTON1_MASK)
	{
		ve_view->sphi += (gfloat)(event->x - ve_view->beginX) / 4.0;
		ve_view->stheta += (gfloat)(event->y - ve_view->beginY) / 4.0;
	}
	/* Middle button (or both buttons for two button mice) */
	if (event->state & GDK_BUTTON2_MASK)
	{
		ve_view->h_strafe -= (gfloat)(event->x - ve_view->beginX)/300.0;
		ve_view->v_strafe += (gfloat)(event->y - ve_view->beginY)/300.0;
	}
	/* Right Button */
	if (event->state & GDK_BUTTON3_MASK)
	{
		ve_view->sdepth -= (event->y - ve_view->beginY)/(allocation.height);
	}

	ve_view->beginX = event->x;
	ve_view->beginY = event->y;

	gdk_window_invalidate_rect (window,&allocation, FALSE);
	MTXDBG(OPENGL,_("Leaving\n"));

	return TRUE;
}


/*!
  \brief ve3d_button_press_event is called when the user clicks a mouse 
  button The function grabs the location at which the button was clicked in 
  order to calculate what to change when rerendering
  \param widget is a pointer to the container of the view
  \param event is a pointer to the GdkEventButton Structure
  \param data is unused
  \return TRUE if a button is clicked, FALSE otherwise
  \see ve3d_motion_notify_event
  */
G_MODULE_EXPORT gboolean ve3d_button_press_event(GtkWidget *widget, GdkEventButton *event, gpointer data)
{
	gboolean retval = FALSE;
	Ve_View_3D *ve_view;
	ve_view = (Ve_View_3D *)OBJ_GET(widget,"ve_view");
	MTXDBG(OPENGL,_("Entered\n"));

	gtk_widget_grab_focus (widget);

	if (event->button != 0)
	{
		ve_view->beginX = event->x;
		ve_view->beginY = event->y;
		retval = TRUE;
	}

	MTXDBG(OPENGL,_("Leaving\n"));
	return retval;
}


/*!
  \brief ve3d_realize is called when the window is created and sets the 
  main OpenGL parameters of the window (this only needs to be done once)
  \param widget is the drawingarea
  \param data is unused
  */
G_MODULE_EXPORT gint ve3d_realize (GtkWidget *widget, gpointer data)
{
	GdkWindow *window = gtk_widget_get_window(widget);
	MTXDBG(OPENGL,_("Entered\n"));
	gdk_window_ensure_native(window);
	MTXDBG(OPENGL,_("Leaving\n"));
	return TRUE;
}


void gl_init(GtkWidget *widget)
{
	GdkGLContext *glcontext = gtk_widget_get_gl_context (widget);
	GdkGLDrawable *gldrawable = gtk_widget_get_gl_drawable (widget);

	g_return_if_fail(glcontext);
	g_return_if_fail(gldrawable);

	MTXDBG(OPENGL,_("Entered\n"));
	/*! Stuff we used to do in the realize handler... */
	/*** OpenGL BEGIN ***/
	gdk_gl_drawable_gl_begin (gldrawable, glcontext);

	glClearColor (0.0, 0.0, 0.0, 0.0);
	glShadeModel(GL_SMOOTH);
	glEnable (GL_LINE_SMOOTH);
	/*glEnable (GL_POLYGON_SMOOTH);*/
	glEnable (GL_BLEND);
	glEnable(GL_DEPTH_TEST);
	glHint (GL_LINE_SMOOTH_HINT, GL_NICEST);
	glBlendFunc(GL_SRC_ALPHA, GL_ONE_MINUS_SRC_ALPHA);
	glMatrixMode(GL_MODELVIEW);
	gdk_gl_drawable_gl_end (gldrawable);
	/*** OpenGL END ***/
	MTXDBG(OPENGL,_("Leaving\n"));
}


/*!
  \brief When the display should be insensitive, this greys it out
  \param ve_view is the pointer to the current view
  */
G_MODULE_EXPORT void ve3d_grey_window(Ve_View_3D *ve_view)
{
	GdkPixmap *pmap = NULL;
	cairo_t * cr = NULL;
	GtkWidget * widget = ve_view->drawing_area;
	GdkWindow *window = gtk_widget_get_window(widget);
	GtkAllocation allocation;

	MTXDBG(OPENGL,_("Entered\n"));
	gtk_widget_get_allocation(ve_view->drawing_area,&allocation);

	/* Not sure how to "grey" the window to make it appear insensitve */
	pmap=gdk_pixmap_new(window,
			allocation.width,
			allocation.height,
			-1);
	cr = gdk_cairo_create (pmap);
	cairo_set_source_rgba (cr, 0.3,0.3,0.3,0.5);
	cairo_rectangle (cr,
			0,0, 
			allocation.width, 
			allocation.height);
	cairo_fill(cr);
	cairo_destroy(cr);
	g_object_unref(pmap);
	MTXDBG(OPENGL,_("Leaving\n"));
}


/*!
  \brief ve3d_calculate_scaling is called during a redraw to recalculate 
  the dimensions for the scales to make thing look pretty
  \param ve_view is a pointer to the view
  \param cur_val is a pointer to structure of current values for this iteration
  */
G_MODULE_EXPORT void ve3d_calculate_scaling(Ve_View_3D *ve_view, Cur_Vals *cur_val)
{
	gint i=0;
	gint j=0;
	gfloat min = 0.0;
	gfloat max = 0.0;
	gfloat tmpf = 0.0;
	Firmware_Details *firmware = NULL;

	firmware = (Firmware_Details *)DATA_GET(global_data,"firmware");
	MTXDBG(OPENGL,_("Entered\n"));
	/*printf("CALC Scaling\n");*/

	min = 65535;
	max = 0;

	for (i=0;i<ve_view->x_bincount;i++)
	{
		tmpf = convert_after_upload((GtkWidget *)ve_view->x_objects[i]);
		if (tmpf > max)
			max = tmpf;
		if (tmpf < min)
			min = tmpf;
	}
	ve_view->x_trans = min;
	ve_view->x_max = max;
	ve_view->x_scale = 1.0/(max-min);
	min = 65535;
	max = 0;
	for (i=0;i<ve_view->y_bincount;i++)
	{
		tmpf = convert_after_upload((GtkWidget *)ve_view->y_objects[i]);
		if (tmpf > max)
			max = tmpf;
		if (tmpf < min)
			min = tmpf;
	}
	ve_view->y_trans = min;
	ve_view->y_max = max;
	ve_view->y_scale = 1.0/(max-min);
	min = 65535;
	max = 0;

	for (i=0;i<ve_view->x_bincount;i++)
	{
		for (j=0;j<ve_view->y_bincount;j++)
		{
			tmpf = convert_after_upload((GtkWidget *)ve_view->z_objects[i][j]);
			if (tmpf > max)
				max = tmpf;
			if (tmpf < min)
				min = tmpf;
		}
	}
	if (min == max)
	{
		min-=1;
		max+=1;
	}
	ve_view->z_trans = min-((max-min)*0.15);
	ve_view->z_max = max;
	ve_view->z_scale = 1.0/((max-min)/0.75);
	ve_view->z_offset = 0.0;
	MTXDBG(OPENGL,_("Leaving\n"));
}

/*!
  \brief ve3d_draw_ve_grid is called during rerender and draws the 
  VEtable grid in 3D space
  \param ve_view is a pointer to the view
  \param cur_val is a pointer to structure of current values for this iteration
  */
G_MODULE_EXPORT void ve3d_draw_ve_grid(Ve_View_3D *ve_view, Cur_Vals *cur_val)
{
	gint x = 0;
	gint y = 0;
	Quad * quad = NULL;
	Firmware_Details *firmware = NULL;

	firmware = (Firmware_Details *)DATA_GET(global_data,"firmware");

	MTXDBG(OPENGL,_("Entered\n"));

	/*printf("draw grid\n");*/

	/* Switch between solid and wireframe */
	if (ve_view->wireframe)
	{
		glLineWidth(1.75);
		glPolygonMode(GL_FRONT_AND_BACK, GL_LINE);
	}
	else
	{
		glLineWidth(1.25);
		glPolygonMode(GL_FRONT_AND_BACK, GL_FILL);
	}

	/* Draw QUAD MESH */
	//for(y=0;y<ve_view->y_bincount-1;++y)
	for(y=ve_view->y_bincount-1;y >= 0;y--)
	{
		glBegin(GL_QUADS);
		for(x=ve_view->x_bincount-1;x >= 0;x--)
		{
			quad = ve_view->quad_mesh[x][y];
			/* (0x,0y) */
			glColor4f(quad->color[0].red, quad->color[0].green, quad->color[0].blue, ve_view->opacity);
			glVertex3f(quad->x[0],quad->y[0],quad->z[0]);
			/* (1x,0y) */
			glColor4f(quad->color[1].red, quad->color[1].green, quad->color[1].blue, ve_view->opacity);
			glVertex3f(quad->x[1],quad->y[1],quad->z[1]);
			/* (1x,1y) */
			glColor4f(quad->color[2].red, quad->color[2].green, quad->color[2].blue, ve_view->opacity);
			glVertex3f(quad->x[2],quad->y[2],quad->z[2]);
			/* (0x,1y) */
			glColor4f(quad->color[3].red, quad->color[3].green, quad->color[3].blue, ve_view->opacity);
			glVertex3f(quad->x[3],quad->y[3],quad->z[3]);
		}
		glEnd();
	}
	if (!ve_view->wireframe)  /* render black grid on main grid */
	{
		glPolygonMode(GL_FRONT_AND_BACK, GL_LINE);
		for(y=ve_view->y_bincount-1;y>=0;y--)
		{
			glBegin(GL_QUADS);
			for(x=ve_view->x_bincount-1;x>=0;x--)
			{
				glColor4f(0,0,0, 1);
				quad = ve_view->quad_mesh[x][y];
				/* (0x,0y) */
				glVertex3f(quad->x[0],quad->y[0],quad->z[0]+0.001);
				/* (1x,0y) */
				glVertex3f(quad->x[1],quad->y[1],quad->z[1]+0.001);
				/* (1x,1y) */
				glVertex3f(quad->x[2],quad->y[2],quad->z[2]+0.001);
				/* (0x,1y) */
				glVertex3f(quad->x[3],quad->y[3],quad->z[3]+0.001);
			}
			glEnd();
			glBegin(GL_QUADS);
			for(x=ve_view->x_bincount-1;x>=0;x--)
			{
				glColor4f(0,0,0, 1);
				quad = ve_view->quad_mesh[x][y];
				/* (0x,0y) */
				glVertex3f(quad->x[0],quad->y[0],quad->z[0]-0.001);
				/* (1x,0y) */
				glVertex3f(quad->x[1],quad->y[1],quad->z[1]-0.001);
				/* (1x,1y) */
				glVertex3f(quad->x[2],quad->y[2],quad->z[2]-0.001);
				/* (0x,1y) */
				glVertex3f(quad->x[3],quad->y[3],quad->z[3]-0.001);
			}
			glEnd();
		}
	}
	MTXDBG(OPENGL,_("Leaving\n"));
}


/*!
  \brief ve3d_draw_edit_indicator is called during rerender and draws 
  the red dot which tells where changes will be made to the table by the 
  user.  The user moves this with the arrow keys..
  \param ve_view is a pointer to the view
  \param cur_val is a pointer to structure of current values for this iteration
  */
G_MODULE_EXPORT void ve3d_draw_edit_indicator(Ve_View_3D *ve_view, Cur_Vals *cur_val)
{
	gfloat bottom = 0.0;
	GLfloat w = 0.0;
	GLfloat h = 0.0;
	GtkAllocation allocation;
	Firmware_Details *firmware = NULL;

	MTXDBG(OPENGL,_("Entered\n"));
	gtk_widget_get_allocation(ve_view->drawing_area,&allocation);
	w = allocation.width;
	h = allocation.height;
	firmware = (Firmware_Details *)DATA_GET(global_data,"firmware");
	
	drawOrthoText(ve_view->drawing_area,cur_val->x_edit_text, 1.0f, 0.2f, 0.2f, 0.025, 0.2 );
	drawOrthoText(ve_view->drawing_area,cur_val->y_edit_text, 1.0f, 0.2f, 0.2f, 0.025, 0.233 );
	drawOrthoText(ve_view->drawing_area,cur_val->z_edit_text, 1.0f, 0.2f, 0.2f, 0.025, 0.266 );
	drawOrthoText(ve_view->drawing_area,(gchar *)"Edit Position", 1.0f, 0.2f, 0.2f, 0.025, 0.300 );

	/* Render a red dot at the active VE map position */
	glPointSize(MIN(w,h)/55.0);
	glLineWidth(MIN(w,h)/300.0);
	glColor3f(1.0,0.0,0.0);
	glBegin(GL_POINTS);

	if (ve_view->fixed_scale)
		glVertex3f(
				(gfloat)ve_view->active_x/((gfloat)ve_view->x_bincount-1.0),
				(gfloat)ve_view->active_y/((gfloat)ve_view->y_bincount-1.0),
				cur_val->z_edit_value);
	else
		glVertex3f(
				cur_val->x_edit_value,
				cur_val->y_edit_value,
				cur_val->z_edit_value);

	glEnd();

	glBegin(GL_LINE_STRIP);
	glColor3f(1.0,0.0,0.0);

	if (ve_view->fixed_scale)
	{
		glVertex3f(
				(gfloat)ve_view->active_x/((gfloat)ve_view->x_bincount-1.0),
				(gfloat)ve_view->active_y/((gfloat)ve_view->y_bincount-1.0),
				cur_val->z_edit_value);
		glVertex3f(
				(gfloat)ve_view->active_x/((gfloat)ve_view->x_bincount-1.0),
				(gfloat)ve_view->active_y/((gfloat)ve_view->y_bincount-1.0),
				bottom);
		glVertex3f(
				0.0,
				(gfloat)ve_view->active_y/((gfloat)ve_view->y_bincount-1.0),
				bottom);
	}
	else
	{
		glVertex3f(
				cur_val->x_edit_value,
				cur_val->y_edit_value,
				cur_val->z_edit_value);
		glVertex3f(
				cur_val->x_edit_value,
				cur_val->y_edit_value,
				bottom);
		glVertex3f(
				0.0,
				cur_val->y_edit_value,
				bottom);
	}

	glEnd();

	glBegin(GL_LINES);
	if (ve_view->fixed_scale)
	{
		glVertex3f(
				(gfloat)ve_view->active_x/((gfloat)ve_view->x_bincount-1.0),
				(gfloat)ve_view->active_y/((gfloat)ve_view->y_bincount-1.0),
				bottom - ve_view->z_offset);

		glVertex3f(
				(gfloat)ve_view->active_x/((gfloat)ve_view->x_bincount-1.0),
				0.0,
				bottom);
	}
	else
	{
		glVertex3f(
				cur_val->x_edit_value,
				cur_val->y_edit_value,
				bottom - ve_view->z_offset);

		glVertex3f(
				cur_val->x_edit_value,
				0.0,
				bottom);
	}
	glEnd();
	MTXDBG(OPENGL,_("Leaving\n"));
}


/*!
  \brief ve3d_draw_runtime_indicator is called during rerender and draws the
  green dot which tells where the engine is running at this instant.
  \param ve_view is a pointer to the view
  \param cur_val is a pointer to structure of current values for this iteration
  */
G_MODULE_EXPORT void ve3d_draw_runtime_indicator(Ve_View_3D *ve_view, Cur_Vals *cur_val)
{
	gchar * label = NULL;
	gfloat tmpf1 = 0.0;
	gfloat tmpf2 = 0.0;
	gfloat tmpf3 = 0.0;
	gfloat tmpf4 = 0.0;
	gfloat tmpf5 = 0.0;
	gfloat tmpf6 = 0.0;
	gfloat bottom = 0.0;
	gboolean out_of_bounds = FALSE;
	GLfloat w = 0.0;
	GLfloat h = 0.0;
	GtkAllocation allocation;
	Firmware_Details *firmware = NULL;

	MTXDBG(OPENGL,_("Entered\n"));
	firmware = (Firmware_Details *)DATA_GET(global_data,"firmware");

	gtk_widget_get_allocation(ve_view->drawing_area,&allocation);
	w = allocation.width;
	h = allocation.height;

	if ((!ve_view->z_source) && (!ve_view->z_multi_source))
	{
		MTXDBG(OPENGL|CRITICAL,_("\"z_source\" is NOT defined, check the .datamap file for\n\tmissing \"z_source\" key for [3d_view_button]\n"));
		return;
	}

	drawOrthoText(ve_view->drawing_area,cur_val->x_runtime_text, 0.2f, 1.0f, 0.2f, 0.025, 0.033 );
	drawOrthoText(ve_view->drawing_area,cur_val->y_runtime_text, 0.2f, 1.0f, 0.2f, 0.025, 0.066 );
	drawOrthoText(ve_view->drawing_area,cur_val->z_runtime_text, 0.2f, 1.0f, 0.2f, 0.025, 0.100 );
	drawOrthoText(ve_view->drawing_area,(gchar *)"Runtime Position", 0.2f, 1.0f, 0.2f, 0.025, 0.133 );

	bottom = 0.0;

	/* Tail, last val. */
	glLineWidth(MIN(w,h)/90.0);
	glColor3f(0.0,0.0,0.25);
	if (ve_view->fixed_scale)
	{
		tmpf4 = get_fixed_pos(ve_view,cur_val->p_x_vals[2],_X_);
		tmpf5 = get_fixed_pos(ve_view,cur_val->p_y_vals[2],_Y_);
	}
	else
	{
		tmpf4 = (cur_val->p_x_vals[2]-ve_view->x_trans)*ve_view->x_scale;
		tmpf5 = (cur_val->p_y_vals[2]-ve_view->y_trans)*ve_view->y_scale;
	}
	tmpf6 = (cur_val->p_z_vals[2]-ve_view->z_trans)*ve_view->z_scale;
	if ((tmpf4 > 1.0 ) || (tmpf4 < 0.0) ||(tmpf5 > 1.0 ) || (tmpf5 < 0.0))
		out_of_bounds = TRUE;
	else
		out_of_bounds = FALSE;

	tmpf4 = tmpf4 > 1.0 ? 1.0:tmpf4;
	tmpf4 = tmpf4 < 0.0 ? 0.0:tmpf4;
	tmpf5 = tmpf5 > 1.0 ? 1.0:tmpf5;
	tmpf5 = tmpf5 < 0.0 ? 0.0:tmpf5;
	tmpf6 = tmpf6 > 1.0 ? 1.0:tmpf6;
	tmpf6 = tmpf6 < 0.0 ? 0.0:tmpf6;

	/*
	glPointSize(MIN(w,h)/90.0);
	glBegin(GL_POINTS);
	glVertex3f(tmpf4,tmpf5,tmpf6);
	glEnd();
	*/

	/* Tail, second last val. */
	glColor3f(0.0,0.0,0.50);
	if (ve_view->fixed_scale)
	{
		tmpf1 = get_fixed_pos(ve_view,cur_val->p_x_vals[1],_X_);
		tmpf2 = get_fixed_pos(ve_view,cur_val->p_y_vals[1],_Y_);
	}
	else
	{
		tmpf1 = (cur_val->p_x_vals[1]-ve_view->x_trans)*ve_view->x_scale;
		tmpf2 = (cur_val->p_y_vals[1]-ve_view->y_trans)*ve_view->y_scale;
	}
	tmpf3 = (cur_val->p_z_vals[1]-ve_view->z_trans)*ve_view->z_scale;
	if ((tmpf1 > 1.0 ) || (tmpf1 < 0.0) ||(tmpf2 > 1.0 ) || (tmpf2 < 0.0))
		out_of_bounds = TRUE;
	else
		out_of_bounds = FALSE;

	tmpf1 = tmpf1 > 1.0 ? 1.0:tmpf1;
	tmpf1 = tmpf1 < 0.0 ? 0.0:tmpf1;
	tmpf2 = tmpf2 > 1.0 ? 1.0:tmpf2;
	tmpf2 = tmpf2 < 0.0 ? 0.0:tmpf2;
	tmpf3 = tmpf3 > 1.0 ? 1.0:tmpf3;
	tmpf3 = tmpf3 < 0.0 ? 0.0:tmpf3;

	/*
	glPointSize(MIN(w,h)/75.0);
	glBegin(GL_POINTS);
	glVertex3f(tmpf4,tmpf5,tmpf6);
	glEnd();
	*/

	glBegin(GL_LINE_STRIP);
	/* If anything out of bounds change color and clamp! */
	if (out_of_bounds)
		glColor3f(0.65,0.0,0.0);
	else
		glColor3f(0.0,0.0,0.65);

	glVertex3f(tmpf1,tmpf2,tmpf3);
	glVertex3f(tmpf4,tmpf5,tmpf6);
	glEnd();

	/* Tail, last val. */
	glColor3f(0.0,0.0,0.80);
	if (ve_view->fixed_scale)
	{
		tmpf4 = get_fixed_pos(ve_view,cur_val->p_x_vals[0],_X_);
		tmpf5 = get_fixed_pos(ve_view,cur_val->p_y_vals[0],_Y_);
	}
	else
	{
		tmpf4 = (cur_val->p_x_vals[0]-ve_view->x_trans)*ve_view->x_scale;
		tmpf5 = (cur_val->p_y_vals[0]-ve_view->y_trans)*ve_view->y_scale;
	}
	tmpf6 = (cur_val->p_z_vals[0]-ve_view->z_trans)*ve_view->z_scale;
	if ((tmpf4 > 1.0 ) || (tmpf4 < 0.0) ||(tmpf5 > 1.0 ) || (tmpf5 < 0.0))
		out_of_bounds = TRUE;
	else
		out_of_bounds = FALSE;

	tmpf4 = tmpf4 > 1.0 ? 1.0:tmpf4;
	tmpf4 = tmpf4 < 0.0 ? 0.0:tmpf4;
	tmpf5 = tmpf5 > 1.0 ? 1.0:tmpf5;
	tmpf5 = tmpf5 < 0.0 ? 0.0:tmpf5;
	tmpf6 = tmpf6 > 1.0 ? 1.0:tmpf6;
	tmpf6 = tmpf6 < 0.0 ? 0.0:tmpf6;

	/*
	glPointSize(MIN(w,h)/65.0);
	glBegin(GL_POINTS);
	glVertex3f(tmpf1,tmpf2,tmpf3);
	glEnd();
	*/

	glBegin(GL_LINE_STRIP);
	/* If anything out of bounds change color and clamp! */
	if (out_of_bounds)
		glColor3f(0.80,0.0,0.0);
	else
		glColor3f(0.0,0.0,0.80);

	glVertex3f(tmpf1,tmpf2,tmpf3);
	glVertex3f(tmpf4,tmpf5,tmpf6);

	glEnd();

	/* Render a Blue dot at the active VE map position */
	glPointSize(MIN(w,h)/50.0);

	glColor3f(0.0,0.0,1.0);
	if (ve_view->fixed_scale)
	{
		tmpf1 = get_fixed_pos(ve_view,cur_val->x_val,_X_);
		tmpf2 = get_fixed_pos(ve_view,cur_val->y_val,_Y_);
	}
	else
	{
		tmpf1 = (cur_val->x_val-ve_view->x_trans)*ve_view->x_scale;
		tmpf2 = (cur_val->y_val-ve_view->y_trans)*ve_view->y_scale;
	}
	tmpf3 = (cur_val->z_val-ve_view->z_trans)*ve_view->z_scale;
	if ((tmpf1 > 1.0 ) || (tmpf1 < 0.0) ||(tmpf2 > 1.0 ) || (tmpf2 < 0.0))
		out_of_bounds = TRUE;
	else
		out_of_bounds = FALSE;

	tmpf1 = tmpf1 > 1.0 ? 1.0:tmpf1;
	tmpf1 = tmpf1 < 0.0 ? 0.0:tmpf1;
	tmpf2 = tmpf2 > 1.0 ? 1.0:tmpf2;
	tmpf2 = tmpf2 < 0.0 ? 0.0:tmpf2;
	tmpf3 = tmpf3 > 1.0 ? 1.0:tmpf3;
	tmpf3 = tmpf3 < 0.0 ? 0.0:tmpf3;

	glBegin(GL_POINTS);
	glVertex3f(tmpf1,tmpf2,tmpf3);
	glEnd();

	glBegin(GL_LINE_STRIP);
	if (out_of_bounds)
		glColor3f(1.0,0.0,0.0);
	else
		glColor3f(0.0,0.0,1.0);

	glVertex3f(tmpf4,tmpf5,tmpf6);
	glVertex3f(tmpf1,tmpf2,tmpf3);
	glEnd();

	glLineWidth(MIN(w,h)/300.0);
	glBegin(GL_LINE_STRIP);
	/* If anything out of bounds change color and clamp! */
	if (out_of_bounds)
		glColor3f(1.0,0.0,0.0);
	else
		glColor3f(0.0,1.0,0.0);


	glVertex3f(tmpf1,tmpf2,tmpf3);
	glVertex3f(tmpf1,tmpf2,bottom);

	glVertex3f(0.0,tmpf2,bottom);
	glEnd();

	glBegin(GL_LINES);
	glVertex3f(tmpf1,tmpf2,bottom - ve_view->z_offset);

	glVertex3f(tmpf1,0.0,bottom);
	glEnd();


	/* Live X axis marker */
	label = g_strdup_printf("%i",(GINT)cur_val->x_val);

	ve3d_draw_text(ve_view->drawing_area,label,tmpf1,-0.05,-0.05);
	g_free(label);


	/* Live Y axis marker */
	label = g_strdup_printf("%i",(GINT)cur_val->y_val);

	ve3d_draw_text(ve_view->drawing_area,label,-0.05,tmpf2,-0.05);
	g_free(label);
	MTXDBG(OPENGL,_("Leaving\n"));
}


/*!
  \brief ve3d_draw_axis is called during rerender and draws the
  border axis scales around the VEgrid.
  \param ve_view is a pointer to the view
  \param cur_val is a pointer to structure of current values for this iteration
  */
G_MODULE_EXPORT void ve3d_draw_axis(Ve_View_3D *ve_view, Cur_Vals *cur_val)
{
	/* Set vars and an asthetically pleasing maximum value */
	gint i=0;
	gfloat tmpf = 0.0;
	gfloat tmpf1 = 0.0;
	gfloat tmpf2 = 0.0;
	gchar *label;

	MTXDBG(OPENGL,_("Entered\n"));
	/*printf("draw axis \n");*/

	/* Set line thickness and color */
	glLineWidth(1.0);
	glColor3f(0.3,0.3,0.3);

	/* Draw horizontal background grid lines
	   starting at 0 VE and working up to VE+10% */
	for (i=0;i<=100;i+=10)
	{
		glBegin(GL_LINE_STRIP);
		glVertex3f(0,1,(float)i/100.0);

		glVertex3f(1,1,(float)i/100.0);
		glVertex3f(1,0,(float)i/100.0);
		glEnd();
	}

	/* Draw vertical background grid lines along KPA axis */
	for (i=0;i<ve_view->y_bincount;i++)
	{
		glBegin(GL_LINES);
		if (ve_view->fixed_scale)
			tmpf2 = (gfloat)i/((gfloat)ve_view->y_bincount-1.0);
		else
			tmpf2 = (convert_after_upload((GtkWidget *)ve_view->y_objects[i])-ve_view->y_trans)*ve_view->y_scale;

		glVertex3f(1,tmpf2,0);
		glVertex3f(1,tmpf2,1);
		glEnd();
	}

	/* Draw vertical background lines along RPM axis */
	for (i=0;i<ve_view->x_bincount;i++)
	{
		glBegin(GL_LINES);

		if (ve_view->fixed_scale)
			tmpf1 = (gfloat)i/((gfloat)ve_view->x_bincount-1.0);
		else
			tmpf1 = (convert_after_upload((GtkWidget *)ve_view->x_objects[i])-ve_view->x_trans)*ve_view->x_scale;
		glVertex3f(tmpf1,1,0);

		glVertex3f(tmpf1,1,1);
		glEnd();
	}

	/* Add the back corner top lines */
	glBegin(GL_LINE_STRIP);
	glVertex3f(0,1,1);
	glVertex3f(1,1,1);
	glVertex3f(1,0,1);
	glEnd();

	/* Add front corner base lines */
	glBegin(GL_LINE_STRIP);
	glVertex3f(0,1,0);
	glVertex3f(0,0,0);
	glVertex3f(1,0,0);
	glVertex3f(1,1,0);
	glVertex3f(0,1,0);
	glEnd();

	/* Draw Z labels */
	for (i=0;i<=100;i+=10)
	{
		tmpf = (((float)i/100.0)/ve_view->z_scale)+ve_view->z_trans;
		label = g_strdup_printf("%1$.*2$f",tmpf,cur_val->z_precision);
		ve3d_draw_text(ve_view->drawing_area,label,-0.1,1,((float)i/100.0)-0.03);
		g_free(label);
	}
	return;
	MTXDBG(OPENGL,_("Leaving\n"));
}


/*!
  \brief ve3d_draw_text is called during rerender and draws the
  axis marker text
  \param text is the text to draw in 3d space
  \param x is the x coord
  \param y is the y coord
  \param z is the z coord
  */
G_MODULE_EXPORT void ve3d_draw_text(GtkWidget * widget, char* text, gfloat x, gfloat y, gfloat z)
{
	/* Experiment*/
	glColor3f(0.2,0.8,0.8);
	MTXDBG(OPENGL,_("Entered\n"));
	/* Set rendering postition */
	glRasterPos3f (x, y, z);
	/* Render each letter of text as stored in the display list */
	gl_print_string(widget, text);
	MTXDBG(OPENGL,_("Leaving\n"));
}


/*!
  \brief ve3d_key_press_event is called whenever the user hits a key on the 3D
  view. It looks for arrow keys, Plus/Minus and Pgup/PgDown.  Arrows  move the
  red marker, +/- shift the value by 1 unit, Pgup/Pgdn shift the value by 10
  units
  \param widget is the pointer to the  parent widget of the view
  \param event is the pointer to the GdkEventkey structure
  \param data is unused
  \returns TRUE
  */
G_MODULE_EXPORT gboolean ve3d_key_press_event (GtkWidget *widget, GdkEventKey
                                      *event, gpointer data)
{
	static GStaticMutex key_mutex = G_STATIC_MUTEX_INIT;
	static gint (*get_ecu_data_f)(gpointer) = NULL;
	static void (*send_to_ecu_f)(gpointer, gint, gboolean) = NULL;
	gint offset = 0;
	gint x_bincount = 0;
	gint y_bincount = 0;
	gint y_page = 0;
	gint x_page = 0;
	gint z_page = 0;
	gint y_base = 0;
	gint x_base = 0;
	gint z_base = 0;
	gint x_mult = 0;
	gint y_mult = 0;
	gint z_mult = 0;
	gint cur = 0;
	GObject *x_container = NULL;
	GObject *y_container = NULL;
	GObject *z_container = NULL;
	gint i = 0;
	DataSize x_size = MTX_U08;
	DataSize y_size = MTX_U08;
	DataSize z_size = MTX_U08;
	gint max = 0;
	gint dload_val = 0;
	gint canID = 0;
	gint factor = 1;
	gboolean cur_state = FALSE;
	gboolean update_widgets = FALSE;
	Ve_View_3D *ve_view = NULL;
	Firmware_Details *firmware = NULL;
	GtkAllocation allocation;
	GdkWindow *window = NULL;

	MTXDBG(OPENGL,_("Entered\n"));
	firmware = (Firmware_Details *)DATA_GET(global_data,"firmware");
	if (!get_ecu_data_f)
		get_symbol("get_ecu_data",(void **)&get_ecu_data_f);

	if (!send_to_ecu_f)
		get_symbol("send_to_ecu",(void **)&send_to_ecu_f);

	ve_view = (Ve_View_3D *)OBJ_GET(widget,"ve_view");
	g_return_val_if_fail(get_ecu_data_f,FALSE);
	g_return_val_if_fail(send_to_ecu_f,FALSE);
	g_return_val_if_fail(ve_view,FALSE);

	g_static_mutex_lock(&key_mutex);

	window = gtk_widget_get_window(ve_view->drawing_area);
	gtk_widget_get_allocation(ve_view->drawing_area,&allocation);

	x_bincount = ve_view->x_bincount;
	y_bincount = ve_view->y_bincount;
	canID = firmware->canID;

	x_base = ve_view->x_base;
	y_base = ve_view->y_base;
	z_base = ve_view->z_base;

	x_page = ve_view->x_page;
	y_page = ve_view->y_page;
	z_page = ve_view->z_page;

	x_mult = ve_view->x_mult;
	y_mult = ve_view->y_mult;
	z_mult = ve_view->z_mult;

	x_size = ve_view->x_size;
	y_size = ve_view->y_size;
	z_size = ve_view->z_size;

	x_container = ve_view->x_container;
	y_container = ve_view->y_container;
	z_container = ve_view->z_container;

	g_return_val_if_fail(x_container,FALSE);
	g_return_val_if_fail(y_container,FALSE);
	g_return_val_if_fail(z_container,FALSE);

	if (event->state & GDK_SHIFT_MASK)
		factor = 10;
	else 
		factor = 1;
	switch (event->keyval)
	{
		case GDK_B:
		case GDK_b:
			g_signal_emit_by_name(ve_view->burn_but,"clicked");
			break;
		case GDK_J:
		case GDK_j:
		case GDK_Up:
			MTXDBG(OPENGL,_("\"UP\"\n"));
			/* Ctrl+Up moves the Load axis up */
			if (event->state & GDK_CONTROL_MASK)
			{
				offset = y_base + (ve_view->active_y*y_mult);
				max = (GINT)pow(2,y_mult*8) - (ve_view->y_smallstep * factor);
				OBJ_SET(y_container,"offset",GINT_TO_POINTER(offset));
				cur = get_ecu_data_f(y_container);
				if (cur <= max)
				{
					dload_val = cur + (ve_view->y_smallstep *factor);
					send_to_ecu_f(y_container,dload_val, TRUE);
					update_widgets = TRUE;
				}
			}
			else
			{
				if (ve_view->active_y < (y_bincount-1))
					ve_view->active_y += 1;
				gdk_window_invalidate_rect (window,&allocation, FALSE);
			}
			break;

		case GDK_K:
		case GDK_k:
		case GDK_Down:
			MTXDBG(OPENGL,_("\"DOWN\"\n"));
			/* Ctrl+Down moves the Load axis down */
			if (event->state & GDK_CONTROL_MASK)
			{
				offset = y_base + (ve_view->active_y*y_mult);
				OBJ_SET(y_container,"offset",GINT_TO_POINTER(offset));
				cur = get_ecu_data_f(y_container);
				if (cur > (ve_view->y_smallstep * factor))
				{
					dload_val = cur - (ve_view->y_smallstep * factor);
					send_to_ecu_f(y_container,dload_val, TRUE);
					update_widgets = TRUE;
				}
			}
			else
			{
				if (ve_view->active_y > 0)
					ve_view->active_y -= 1;
				gdk_window_invalidate_rect (window,&allocation, FALSE);
			}
			break;

		case GDK_H:
		case GDK_h:
		case GDK_Left:
			MTXDBG(OPENGL,_("\"LEFT\"\n"));

			/* Ctrl+Down moves the RPM axis left (down) */
			if (event->state & GDK_CONTROL_MASK)
			{
				offset = x_base + (ve_view->active_x*x_mult);
				OBJ_SET(x_container,"offset",GINT_TO_POINTER(offset));
				cur = get_ecu_data_f(x_container);
				if (cur > (ve_view->x_smallstep * factor))
				{
					dload_val = cur - (ve_view->x_smallstep * factor);
					send_to_ecu_f(x_container,dload_val, TRUE);
					update_widgets = TRUE;
				}
			}
			else
			{
				if (ve_view->active_x > 0)
					ve_view->active_x -= 1;
				gdk_window_invalidate_rect (window,&allocation, FALSE);
			}
			break;
		case GDK_L:
		case GDK_l:
		case GDK_Right:
			MTXDBG(OPENGL,_("\"RIGHT\"\n"));
			/* Ctrl+Down moves the RPM axis right (up) */
			if (event->state & GDK_CONTROL_MASK)
			{
				offset = x_base + (ve_view->active_x*x_mult);
				max = (GINT)pow(2,x_mult*8) - (ve_view->x_smallstep * factor);
				OBJ_SET(x_container,"offset",GINT_TO_POINTER(offset));
				cur = get_ecu_data_f(x_container);
				if (cur <= max)
				{
					dload_val = cur + (ve_view->x_smallstep * factor);
					send_to_ecu_f(x_container,dload_val, TRUE);
					update_widgets = TRUE;
				}
			}
			else
			{
				if (ve_view->active_x < (x_bincount-1))
					ve_view->active_x += 1;
				gdk_window_invalidate_rect (window,&allocation, FALSE);
			}
			break;
		case GDK_Page_Up:
			MTXDBG(OPENGL,_("\"Page Up\"\n"));
			max = (GINT)pow(2,z_mult*8) - ve_view->z_bigstep;
			if (event->state & GDK_CONTROL_MASK)
			{
				/*printf("Ctrl-PgUp, big increase ROW!\n");*/
				for (i=0;i<x_bincount;i++)
				{
					offset = z_base+(((ve_view->active_y*y_bincount)+i)*z_mult);
					OBJ_SET(z_container,"offset",GINT_TO_POINTER(offset));
					cur = get_ecu_data_f(z_container);
					if (cur <= max)
					{
						dload_val = cur + ve_view->z_bigstep;
						send_to_ecu_f(z_container,dload_val, TRUE);
						update_widgets = TRUE;
					}
				}
				break;
			}
			else if (event->state & GDK_MOD1_MASK)
			{
				/*printf("Alt-PgUp, big increase COL!\n");*/
				for (i=0;i<y_bincount;i++)
				{
					offset = z_base+(((i*y_bincount)+ve_view->active_x)*z_mult);
					OBJ_SET(z_container,"offset",GINT_TO_POINTER(offset));
					cur = get_ecu_data_f(z_container);
					if (cur <= max)
					{
						dload_val = cur + ve_view->z_bigstep;
						send_to_ecu_f(z_container, dload_val, TRUE);
						update_widgets = TRUE;

					}
				}
				break;
			}
			else
			{
				offset = z_base+(((ve_view->active_y*y_bincount)+ve_view->active_x)*z_mult);
				OBJ_SET(z_container,"offset",GINT_TO_POINTER(offset));
				cur = get_ecu_data_f(z_container);
				if (cur <= max)
				{
					dload_val = cur + ve_view->z_bigstep;
					send_to_ecu_f(z_container,dload_val, TRUE);
					update_widgets = TRUE;
				}
			}
			break;
		case GDK_plus:
		case GDK_KP_Add:
		case GDK_KP_Equal:
		case GDK_Q:
		case GDK_q:
		case GDK_equal:
			MTXDBG(OPENGL,_("\"PLUS\"\n"));
			max = (GINT)pow(2,z_mult*8) - ve_view->z_smallstep;
			if (event->state & GDK_CONTROL_MASK)
			{
				/*printf("Ctrl-q/+/=, increase ROW!\n");*/
				for (i=0;i<x_bincount;i++)
				{
					offset = z_base+(((ve_view->active_y*y_bincount)+i)*z_mult);
					OBJ_SET(z_container,"offset",GINT_TO_POINTER(offset));
					cur = get_ecu_data_f(z_container);
					if (cur <= max)
					{
						dload_val = cur + ve_view->z_smallstep;
						send_to_ecu_f(z_container, dload_val, TRUE);
						update_widgets = TRUE;
					}
				}
				break;
			}
			else if (event->state & GDK_MOD1_MASK)
			{
				/*printf("Alt-q/+/=, increase COL!\n");*/
				for (i=0;i<y_bincount;i++)
				{
					offset = z_base+(((i*y_bincount)+ve_view->active_x)*z_mult);
					OBJ_SET(z_container,"offset",GINT_TO_POINTER(offset));
					cur = get_ecu_data_f(z_container);
					if (cur <= max)
					{
						dload_val = cur + ve_view->z_smallstep;
						send_to_ecu_f(z_container, dload_val, TRUE);
						update_widgets = TRUE;
					}
				}
				break;
			}
			else
			{
				offset = z_base+(((ve_view->active_y*y_bincount)+ve_view->active_x)*z_mult);
				OBJ_SET(z_container,"offset",GINT_TO_POINTER(offset));
				cur = get_ecu_data_f(z_container);
				if (cur < max)
				{
					dload_val = cur + ve_view->z_smallstep;
					send_to_ecu_f(z_container,dload_val, TRUE);
					update_widgets = TRUE;
				}
			}
			break;
		case GDK_Page_Down:
			MTXDBG(OPENGL,_("\"Page Down\"\n"));

			if (event->state & GDK_CONTROL_MASK)
			{
				/*printf("Ctrl-PgDn, big decrease ROW!\n");*/
				for (i=0;i<x_bincount;i++)
				{
					offset = z_base+(((ve_view->active_y*y_bincount)+i)*z_mult);
					OBJ_SET(z_container,"offset",GINT_TO_POINTER(offset));
					cur = get_ecu_data_f(z_container);
					if (cur >= ve_view->z_bigstep)
					{
						dload_val = cur - ve_view->z_bigstep;
						send_to_ecu_f(z_container,dload_val, TRUE);
						update_widgets = TRUE;
					}
				}
				break;
			}
			if (event->state & GDK_MOD1_MASK)
			{
				/*printf("Alt-PgDn, big decrease COL!\n");*/
				for (i=0;i<y_bincount;i++)
				{
					offset = z_base+(((i*y_bincount)+ve_view->active_x)*z_mult);
					OBJ_SET(z_container,"offset",GINT_TO_POINTER(offset));
					cur = get_ecu_data_f(z_container);
					if (cur >= ve_view->z_bigstep)
					{
						dload_val = cur - ve_view->z_bigstep;
						send_to_ecu_f(z_container, dload_val, TRUE);
						update_widgets = TRUE;
					}
				}
				break;
			}
			else
			{
				offset = z_base+(((ve_view->active_y*y_bincount)+ve_view->active_x)*z_mult);
				OBJ_SET(z_container,"offset",GINT_TO_POINTER(offset));
				cur = get_ecu_data_f(z_container);
				if (cur >= ve_view->z_bigstep)
				{
					dload_val = cur - ve_view->z_bigstep;
					send_to_ecu_f(z_container,dload_val, TRUE);
					update_widgets = TRUE;
				}
			}
			break;
		case GDK_minus:
		case GDK_W:
		case GDK_w:
		case GDK_KP_Subtract:
			MTXDBG(OPENGL,_("\"MINUS\"\n"));

			if (event->state & GDK_CONTROL_MASK)
			{
				/*printf("Ctrl-w/-, decrease ROW!\n");*/
				for (i=0;i<x_bincount;i++)
				{
					offset = z_base+(((ve_view->active_y*y_bincount)+i)*z_mult);
					OBJ_SET(z_container,"offset",GINT_TO_POINTER(offset));
					cur = get_ecu_data_f(z_container);
					if (cur > ve_view->z_smallstep)
					{
						dload_val = cur - ve_view->z_smallstep;
						send_to_ecu_f(z_container, dload_val, TRUE);
						update_widgets = TRUE;
					}
				}
				break;
			}
			else if (event->state & GDK_MOD1_MASK)
			{
				/*printf("ALT-w/-, decrease COL!\n");*/
				for (i=0;i<y_bincount;i++)
				{
					offset = z_base+(((i*y_bincount)+ve_view->active_x)*z_mult);
					OBJ_SET(z_container,"offset",GINT_TO_POINTER(offset));
					cur = get_ecu_data_f(z_container);
					if (cur > ve_view->z_smallstep)
					{
						dload_val = cur - ve_view->z_smallstep;
						send_to_ecu_f(z_container, dload_val, TRUE);
						update_widgets = TRUE;

					}
				}
				break;
			}
			else
			{
				offset = z_base+(((ve_view->active_y*y_bincount)+ve_view->active_x)*z_mult);
				OBJ_SET(z_container,"offset",GINT_TO_POINTER(offset));
				cur = get_ecu_data_f(z_container);
				if (cur > ve_view->z_smallstep)
				{
					dload_val = cur - ve_view->z_smallstep;
					send_to_ecu_f(z_container,dload_val, TRUE);
					update_widgets = TRUE;
				}
			}
			break;
		case GDK_t:
		case GDK_T:
			MTXDBG(OPENGL,_("\"t/T\" (tracking enable/disable)\n"));
			cur_state = gtk_toggle_button_get_active(GTK_TOGGLE_BUTTON(ve_view->tracking_button));
			if (cur_state)
				gtk_toggle_button_set_active(GTK_TOGGLE_BUTTON(ve_view->tracking_button),FALSE);
			else
				gtk_toggle_button_set_active(GTK_TOGGLE_BUTTON(ve_view->tracking_button),TRUE);
			break;

		default:
			MTXDBG(OPENGL,_("Keypress not handled, code: %#.4X\"\n"),event->keyval);
			g_static_mutex_unlock(&key_mutex);
			return FALSE;
	}
	if (update_widgets)
	{
		MTXDBG(OPENGL,_("Updating widget data in ECU\n"));

		queue_ve3d_update(ve_view);
		DATA_SET(global_data,"forced_update",GINT_TO_POINTER(TRUE));
	}

	g_static_mutex_unlock(&key_mutex);
	MTXDBG(OPENGL,_("Leaving\n"));
	return TRUE;
}


/*!
  \brief initialize_ve3d_view is called from create_ve3d_view to 
  intialize it's datastructure for use.  
  \returns pointer to an initialized Ve_View_3D structure
  \see Ve_View_3D
  */
G_MODULE_EXPORT Ve_View_3D * initialize_ve3d_view(void)
{
	Ve_View_3D *ve_view = NULL;

	MTXDBG(OPENGL,_("Entered\n"));
	ve_view= g_new0(Ve_View_3D,1) ;
	ve_view->x_source = NULL;
	ve_view->y_source = NULL;
	ve_view->z_source = NULL;
	ve_view->x_suffix = NULL;
	ve_view->y_suffix = NULL;
	ve_view->z_suffix = NULL;
	ve_view->x_source_key = NULL;
	ve_view->y_source_key = NULL;
	ve_view->z_source_key = NULL;
	ve_view->x_precision = 0;
	ve_view->y_precision = 0;
	ve_view->z_precision = 0;
	ve_view->beginX = 0;
	ve_view->beginY = 0;
	ve_view->sphi = 45.0;
	ve_view->stheta = -63.75;
	ve_view->sdepth = -1.5;
	ve_view->zNear = 0;
	ve_view->zFar = 10.0;
	ve_view->aspect = 1.0;
	ve_view->h_strafe = -0.5;
	ve_view->v_strafe = -0.5;
	ve_view->z_scale = 4.2;
	ve_view->active_x = 0;
	ve_view->active_y = 0;
	ve_view->z_offset = 0;
	ve_view->x_page = 0;
	ve_view->y_page = 0;
	ve_view->z_page = 0;
	ve_view->x_base = 0;
	ve_view->y_base = 0;
	ve_view->z_base = 0;
	ve_view->x_mult = 0;
	ve_view->y_mult = 0;
	ve_view->z_mult = 0;
	ve_view->z_raw_lower = 0;
	ve_view->z_raw_upper = 0;
	ve_view->z_minval = 0;
	ve_view->z_maxval = 0;
	ve_view->x_smallstep = 0;
	ve_view->x_bigstep = 0;
	ve_view->y_smallstep = 0;
	ve_view->y_bigstep = 0;
	ve_view->z_smallstep = 0;
	ve_view->z_bigstep = 0;
	ve_view->x_bincount = 0;
	ve_view->y_bincount = 0;
	ve_view->table_name = NULL;
	ve_view->opacity = 0.85;
	ve_view->wireframe = TRUE;
	ve_view->x_container = (GObject *)g_object_new(GTK_TYPE_INVISIBLE,NULL);
	g_object_ref_sink(ve_view->x_container);
	ve_view->y_container = (GObject *)g_object_new(GTK_TYPE_INVISIBLE,NULL);
	g_object_ref_sink(ve_view->y_container);
	ve_view->z_container = (GObject *)g_object_new(GTK_TYPE_INVISIBLE,NULL);
	g_object_ref_sink(ve_view->z_container);
	ve_view->mesh_created = FALSE;
	ve_view->font_created = FALSE;
	ve_view->font_ascent = -1;
	ve_view->font_descent = -1;
	ve_view->y_offset_bitmap_render_pango_units = -1;
	ve_view->ft2_context = NULL;
	ve_view->gl_initialized = FALSE;
	ve_view->requested_fps = (GINT)DATA_GET(global_data,"ve3d_fps");
	ve_view->render_id = 0;

	MTXDBG(OPENGL,_("Leaving\n"));
	return ve_view;
}


/*!
  \brief update_ve3d_if_necessary is called from update_write_status to 
  redraw the 3D view if a variable is changed that is represented in the 
  3D view.  This function scans through the table params to see if the passed 
  page/offset is part of a table and then checks if the table is visible 
  if so it forces a redraw of that table. (convoluted and butt ugly, 
  but it works)
  \param page is the ECU page 
  \param offset is the ECU offset withing the above page
  */
G_MODULE_EXPORT void update_ve3d_if_necessary(int page, int offset)
{
	gint total_tables = 0;
	gboolean need_update = FALSE;
	gint i = 0;
	gint base = 0;
	gint mult = 0;
	DataSize size = MTX_U08;
	gint len = 0;
	Ve_View_3D *ve_view = NULL;
	Firmware_Details *firmware = NULL;
	GHashTable *ve_view_hash = NULL;
	GdkWindow *window = NULL;
	gboolean *table_list = NULL;

	MTXDBG(OPENGL,_("Entered\n"));
	firmware = (Firmware_Details *)DATA_GET(global_data,"firmware");
	ve_view_hash = (GHashTable *)DATA_GET(global_data,"ve_view_hash");
	g_return_if_fail(firmware);
	g_return_if_fail(ve_view_hash);

	total_tables = firmware->total_tables;
	table_list = (gboolean *)g_new0(gboolean, total_tables);

	for (i=0;i<total_tables;i++)
	{
		if (firmware->table_params[i]->x_page == page)
		{
			base = firmware->table_params[i]->x_base;
			size = firmware->table_params[i]->x_size;
			len = firmware->table_params[i]->x_bincount;
			mult = get_multiplier(size);
			if ((offset >= (base)) && (offset <= (base + (len * mult))))
			{
				need_update = TRUE;
				table_list[i] = TRUE;
			}
			else
				table_list[i] = FALSE;
		}
		if ((firmware->table_params[i]->y_page == page) && (!table_list[i]))
		{
			base = firmware->table_params[i]->y_base;
			size = firmware->table_params[i]->y_size;
			len = firmware->table_params[i]->y_bincount;
			mult = get_multiplier(size);
			if ((offset >= (base)) && (offset <= (base + (len * mult))))
			{
				need_update = TRUE;
				table_list[i] = TRUE;
			}
			else
				table_list[i] = FALSE;
		}
		if ((firmware->table_params[i]->z_page == page) && (!table_list[i]))
		{
			base = firmware->table_params[i]->z_base;
			size = firmware->table_params[i]->z_size;
			len = firmware->table_params[i]->y_bincount *firmware->table_params[i]->x_bincount;
			mult = get_multiplier(size);
			if ((offset >= (base)) && (offset <= (base + (len * mult))))
			{
				need_update = TRUE;
				table_list[i] = TRUE;
			}
			else
				table_list[i] = FALSE;
		}
	}
	if (!need_update)
	{
		g_free(table_list);
		return;
	}
	else
	{
		for (i=0;i<total_tables;i++)
		{
			if (table_list[i] == TRUE)
			{
				ve_view = (Ve_View_3D *)g_hash_table_lookup(ve_view_hash,GINT_TO_POINTER(i));
				if ((ve_view) && (ve_view->drawing_area))
				{
					window = gtk_widget_get_window(ve_view->drawing_area);
					if (window)
						queue_ve3d_update(ve_view);
				}
			}
		}
	}
	g_free(table_list);
	MTXDBG(OPENGL,_("Leaving\n"));
}


/*!
  \brief Queues a deferred redraw to the 3D view in 300 ms
  \param ve_view is the pointer to view
  */
G_MODULE_EXPORT void queue_ve3d_update(Ve_View_3D *ve_view)
{
	MTXDBG(OPENGL,_("Entered\n"));
	if (!DATA_GET(global_data,"ve3d_redraw_queued"))
	{
		DATA_SET(global_data,"ve3d_redraw_queued",GINT_TO_POINTER(TRUE));
		gdk_threads_add_timeout(300,sleep_and_redraw,ve_view);
	}
	MTXDBG(OPENGL,_("Leaving\n"));
	return;
}


/*!
  \brief Invalidates the display which forces a redraw event
  \param data is the pointer to view
  \returns FALSE to cause timeout to expire
  */
G_MODULE_EXPORT gboolean sleep_and_redraw(gpointer data)
{
	Ve_View_3D *ve_view = (Ve_View_3D *)data;
	GtkAllocation allocation;
	GdkWindow *window = NULL;

	MTXDBG(OPENGL,_("Entered\n"));
	g_return_val_if_fail(ve_view,FALSE);
	window = gtk_widget_get_window(ve_view->drawing_area);
	gtk_widget_get_allocation(ve_view->drawing_area,&allocation);
	ve_view->mesh_created = FALSE;
	gdk_window_invalidate_rect (window, &allocation, FALSE);
	DATA_SET(global_data,"ve3d_redraw_queued",GINT_TO_POINTER(FALSE));
	MTXDBG(OPENGL,_("Leaving\n"));
	return FALSE;
}



/*! 
  \brief Finds to current nearest vertexes and highlights them to indicate
  to the user the vertexes of influence.
  \param ve_view is the pointer to view
  \param cur_val is the pointer to structure of current values for this iteration
  */
G_MODULE_EXPORT void ve3d_draw_active_vertexes_marker(Ve_View_3D *ve_view,Cur_Vals *cur_val)
{
	gfloat tmpf1 = 0.0;
	gfloat tmpf2 = 0.0;
	gfloat tmpf3 = 0.0;
	gfloat max = 0.0;
	gint heaviest = -1;
	gint i = 0;
	gint bin[4] = {0,0,0,0};
	gfloat left_w = 0.0;
	gfloat right_w = 0.0;
	gfloat top_w = 0.0;
	gfloat bottom_w = 0.0;
	gfloat z_weight[4] = {0,0,0,0};
	gfloat left = 0.0;
	gfloat right = 0.0;
	gfloat top = 0.0;
	gfloat bottom = 0.0;
	GtkAllocation allocation;
	GLfloat w = 0.0;
	GLfloat h = 0.0;
	Firmware_Details *firmware = NULL;

	MTXDBG(OPENGL,_("Entered\n"));
	firmware = (Firmware_Details *)DATA_GET(global_data,"firmware");

	gtk_widget_get_allocation(ve_view->drawing_area,&allocation);
	w = allocation.width;
	h = allocation.height;
	/*printf("draw active vertexes marker \n");*/
	glPointSize(MIN(w,h)/100.0);

	for (i=0;i<ve_view->x_bincount-1;i++)
	{
		if (convert_after_upload((GtkWidget *)ve_view->x_objects[i]) >= cur_val->x_val)
		{
			bin[0] = 0;
			bin[1] = 0;
			left_w = 1;
			right_w = 1;
			break;
		}
		left = convert_after_upload((GtkWidget *)ve_view->x_objects[i]);
		right = convert_after_upload((GtkWidget *)ve_view->x_objects[i+1]);

		if ((cur_val->x_val > left) && (cur_val->x_val <= right))
		{
			bin[0] = i;
			bin[1] = i+1;

			right_w = (float)(cur_val->x_val-left)/(float)(right-left);
			left_w = 1.0-right_w;
			break;

		}
		if (cur_val->x_val > right)
		{
			bin[0] = i+1;
			bin[1] = i+1;
			left_w = 1;
			right_w = 1;
		}
	}
	for (i=0;i<ve_view->y_bincount-1;i++)
	{
		if (convert_after_upload((GtkWidget *)ve_view->y_objects[i]) >= cur_val->y_val)
		{
			bin[2] = 0;
			bin[3] = 0;
			top_w = 1;
			bottom_w = 1;
			break;
		}
		bottom = convert_after_upload((GtkWidget *)ve_view->y_objects[i]);
		top = convert_after_upload((GtkWidget *)ve_view->y_objects[i+1]);

		if ((cur_val->y_val > bottom) && (cur_val->y_val <= top))
		{
			bin[2] = i;
			bin[3] = i+1;

			top_w = (float)(cur_val->y_val-bottom)/(float)(top-bottom);
			bottom_w = 1.0-top_w;
			break;

		}
		if (cur_val->y_val > top)
		{
			bin[2] = i+1;
			bin[3] = i+1;
			top_w = 1;
			bottom_w = 1;
		}
	}
	z_weight[0] = left_w*bottom_w;
	z_weight[1] = left_w*top_w;
	z_weight[2] = right_w*bottom_w;
	z_weight[3] = right_w*top_w;

	max=0;
	for (i=0;i<4;i++)
	{
		if (z_weight[i] > max)
		{
			max = z_weight[i];
			heaviest = i;
		}
	}
	glBegin(GL_POINTS);

	tmpf3 = z_weight[0]*1.35;
	glColor3f(tmpf3,1.0-tmpf3,1.0-tmpf3);

	if (ve_view->fixed_scale)
	{
		tmpf1 = (gfloat)bin[0]/((gfloat)ve_view->x_bincount-1.0);
		tmpf2 = (gfloat)bin[2]/((gfloat)ve_view->y_bincount-1.0);
	}
	else
	{
		tmpf1 = ((convert_after_upload((GtkWidget *)ve_view->x_objects[bin[0]])-ve_view->x_trans)*ve_view->x_scale);
		tmpf2 = ((convert_after_upload((GtkWidget *)ve_view->y_objects[bin[2]])-ve_view->y_trans)*ve_view->y_scale);
	}
	tmpf3 = (((convert_after_upload((GtkWidget *)ve_view->z_objects[bin[0]][bin[2]]))-ve_view->z_trans)*ve_view->z_scale);
	glVertex3f(tmpf1,tmpf2,tmpf3);
	if ((ve_view->tracking_focus) && (heaviest == 0))
	{
		ve_view->active_x = bin[0];
		ve_view->active_y = bin[2];
	}

	tmpf3 = z_weight[1]*1.35;
	glColor3f(tmpf3,1.0-tmpf3,1.0-tmpf3);

	if (ve_view->fixed_scale)
		tmpf2 = (gfloat)bin[3]/((gfloat)ve_view->y_bincount-1.0);
	else
		tmpf2 = ((convert_after_upload((GtkWidget *)ve_view->y_objects[bin[3]])-ve_view->y_trans)*ve_view->y_scale);

	tmpf3 = (((convert_after_upload((GtkWidget *)ve_view->z_objects[bin[0]][bin[3]]))-ve_view->z_trans)*ve_view->z_scale);
	glVertex3f(tmpf1,tmpf2,tmpf3);
	if ((ve_view->tracking_focus) && (heaviest == 1))
	{
		ve_view->active_x = bin[0];
		ve_view->active_y = bin[3];
	}

	tmpf3 = z_weight[2]*1.35;
	glColor3f(tmpf3,1.0-tmpf3,1.0-tmpf3);

	if (ve_view->fixed_scale)
	{
		tmpf1 = (gfloat)bin[1]/((gfloat)ve_view->x_bincount-1.0);
		tmpf2 = (gfloat)bin[2]/((gfloat)ve_view->y_bincount-1.0);
	}
	else
	{
		tmpf1 = ((convert_after_upload((GtkWidget *)ve_view->x_objects[bin[1]])-ve_view->x_trans)*ve_view->x_scale);
		tmpf2 = ((convert_after_upload((GtkWidget *)ve_view->y_objects[bin[2]])-ve_view->y_trans)*ve_view->y_scale);
	}
	tmpf3 = (((convert_after_upload((GtkWidget *)ve_view->z_objects[bin[1]][bin[2]]))-ve_view->z_trans)*ve_view->z_scale);
	glVertex3f(tmpf1,tmpf2,tmpf3);
	if ((ve_view->tracking_focus) && (heaviest == 2))
	{
		ve_view->active_x = bin[1];
		ve_view->active_y = bin[2];
	}

	tmpf3 = z_weight[3]*1.35;
	glColor3f(tmpf3,1.0-tmpf3,1.0-tmpf3);

	if (ve_view->fixed_scale)
		tmpf2 = (gfloat)bin[3]/((gfloat)ve_view->y_bincount-1.0);
	else
		tmpf2 = ((convert_after_upload((GtkWidget *)ve_view->y_objects[bin[3]])-ve_view->y_trans)*ve_view->y_scale);
	tmpf3 = (((convert_after_upload((GtkWidget *)ve_view->z_objects[bin[1]][bin[3]]))-ve_view->z_trans)*ve_view->z_scale);
	glVertex3f(tmpf1,tmpf2,tmpf3);
	if ((ve_view->tracking_focus) && (heaviest == 3))
	{
		ve_view->active_x = bin[1];
		ve_view->active_y = bin[3];
	}

	glEnd();
	MTXDBG(OPENGL,_("Leaving\n"));
}


/*!
  \brief get_current_values is a helper function that populates a structure
  of data comon to all the redraw subhandlers to avoid duplication of
  effort
  \param ve_view is the base structure
  \returns a Cur_Vals structure populted with appropriate fields some of which
  MUST be freed when done.
  \see Cur_Vals
  */
G_MODULE_EXPORT Cur_Vals * get_current_values(Ve_View_3D *ve_view)
{
	gfloat tmp = 0.0;
	gint *algorithm = NULL;
	GHashTable *sources_hash = NULL;
	GHashTable *hash = NULL;
	gchar *key = NULL;
	gchar *hash_key = NULL;
	MultiSource *multi = NULL;
	Cur_Vals *cur_val = NULL;
	cur_val = g_new0(Cur_Vals, 1);
	Firmware_Details *firmware = NULL;

	MTXDBG(OPENGL,_("Entered\n"));
	firmware = (Firmware_Details *)DATA_GET(global_data,"firmware");
	sources_hash = (GHashTable *)DATA_GET(global_data,"sources_hash");
	algorithm = (gint *)DATA_GET(global_data,"algorithm");

	/* X */
	/* Edit value */
	cur_val->x_edit_value = ((convert_after_upload((GtkWidget *)ve_view->x_objects[ve_view->active_x]))-ve_view->x_trans)*ve_view->x_scale;
	tmp = (cur_val->x_edit_value/ve_view->x_scale)+ve_view->x_trans;

	/* Runtime value */
	if (ve_view->x_multi_source)
	{
		hash = ve_view->x_multi_hash;
		key = ve_view->x_source_key;
		hash_key = (gchar *)g_hash_table_lookup(sources_hash,key);
		if (ve_view->x_ignore_algorithm)
			multi = (MultiSource *)g_hash_table_lookup(hash,hash_key);
		else
		    multi = get_multi(ve_view->table_num,hash,hash_key);
		if (!multi)
			MTXDBG(CRITICAL|OPENGL,_("BUG! X multi is null!\n"));

		lookup_current_value(multi->source,&cur_val->x_val);
		cur_val->x_val = multi_lookup_and_compute(multi);
		multi_lookup_and_compute_n(multi,3,2,cur_val->p_x_vals);
		cur_val->x_runtime_text = g_strdup_printf("%1$.*2$f %3$s",cur_val->x_val,multi->precision,multi->suffix);
		cur_val->x_edit_text = g_strdup_printf("%1$.*2$f %3$s",tmp,multi->precision,multi->suffix);
		cur_val->x_precision = multi->precision;
	}
	else
	{
		/* Runtime value */
		lookup_current_value(ve_view->x_source,&cur_val->x_val);
		lookup_previous_n_skip_x_values(ve_view->x_source,3,2,cur_val->p_x_vals);
		cur_val->x_edit_text = g_strdup_printf("%1$.*2$f %3$s",tmp,ve_view->x_precision,ve_view->x_suffix);
		cur_val->x_runtime_text = g_strdup_printf("%1$.*2$f %3$s",cur_val->x_val,ve_view->x_precision,ve_view->x_suffix);
		cur_val->x_precision = ve_view->x_precision;
	}
	/* Y */
	cur_val->y_edit_value = ((convert_after_upload((GtkWidget *)ve_view->y_objects[ve_view->active_y]))-ve_view->y_trans)*ve_view->y_scale;
	tmp = (cur_val->y_edit_value/ve_view->y_scale)+ve_view->y_trans;
	if (ve_view->y_multi_source)
	{
		hash = ve_view->y_multi_hash;
		key = ve_view->y_source_key;
		hash_key = (gchar *)g_hash_table_lookup(sources_hash,key);
		if (ve_view->y_ignore_algorithm)
			multi = (MultiSource *)g_hash_table_lookup(hash,hash_key);
		else
		    multi = get_multi(ve_view->table_num,hash,hash_key);
		if (!multi)
			MTXDBG(CRITICAL|OPENGL,_("BUG! Y multi is null!\n"));

		/* Edit value */
		tmp = (cur_val->y_edit_value/ve_view->y_scale)+ve_view->y_trans;
		cur_val->y_edit_text = g_strdup_printf("%1$.*2$f %3$s",tmp,multi->precision,multi->suffix);
		/* runtime value */
		cur_val->y_val = multi_lookup_and_compute(multi);
		multi_lookup_and_compute_n(multi,3,2,cur_val->p_y_vals);
		cur_val->y_runtime_text = g_strdup_printf("%1$.*2$f %3$s",cur_val->y_val,multi->precision,multi->suffix);
		cur_val->y_precision = multi->precision;
	}
	else
	{
		/* Runtime value */
		lookup_current_value(ve_view->y_source,&cur_val->y_val);
		lookup_previous_n_skip_x_values(ve_view->y_source,3,2,cur_val->p_y_vals);
		cur_val->y_edit_text = g_strdup_printf("%1$.*2$f %3$s",tmp,ve_view->y_precision,ve_view->y_suffix);
		cur_val->y_runtime_text = g_strdup_printf("%1$.*2$f %3$s",cur_val->y_val,ve_view->y_precision,ve_view->y_suffix);
		cur_val->y_precision = ve_view->y_precision;
	}

	/* Z */
	cur_val->z_edit_value = ((convert_after_upload((GtkWidget *)ve_view->z_objects[ve_view->active_x][ve_view->active_y]))-ve_view->z_trans)*ve_view->z_scale;
	tmp = (cur_val->z_edit_value/ve_view->z_scale)+ve_view->z_trans;
	if (ve_view->z_multi_source)
	{
		hash = ve_view->z_multi_hash;
		key = ve_view->z_source_key;
		hash_key = (gchar *)g_hash_table_lookup(sources_hash,key);
		if (ve_view->z_ignore_algorithm)
			multi = (MultiSource *)g_hash_table_lookup(hash,hash_key);
		else
		    multi = get_multi(ve_view->table_num,hash,hash_key);
		if (!multi)
			MTXDBG(CRITICAL|OPENGL,_("BUG! Z multi is null!\n"));

		/* Edit value */
		tmp = (cur_val->z_edit_value/ve_view->z_scale)+ve_view->z_trans;
		cur_val->z_edit_text = g_strdup_printf("%1$.*2$f %3$s",tmp,multi->precision,multi->suffix);
		/* runtime value */
		cur_val->z_val = multi_lookup_and_compute(multi);
		multi_lookup_and_compute_n(multi,3,2,cur_val->p_z_vals);
		cur_val->z_runtime_text = g_strdup_printf("%1$.*2$f %3$s",cur_val->z_val,multi->precision,multi->suffix);
		cur_val->z_precision = multi->precision;
	}
	else
	{
		/* runtime value */
		lookup_current_value(ve_view->z_source,&cur_val->z_val);
		lookup_previous_n_skip_x_values(ve_view->z_source,3,2,cur_val->p_z_vals);
		cur_val->z_edit_text = g_strdup_printf("%1$.*2$f %3$s",tmp,ve_view->z_precision,ve_view->z_suffix);
		cur_val->z_runtime_text = g_strdup_printf("%1$.*2$f %3$s",cur_val->z_val,ve_view->z_precision,ve_view->z_suffix);
		cur_val->z_precision = ve_view->z_precision;
	}

	MTXDBG(OPENGL,_("Leaving\n"));
	return cur_val;
}


/*!
  \brief Enables or disables the tracking focus feature, where the active 
  editable vertex TRACKS the most inflential vertex
  \param widget is the togglebutton
  \param data is unused
  \return FALSE if no view, TRUE otherwise
  */
G_MODULE_EXPORT gboolean set_tracking_focus(GtkWidget *widget, gpointer data)
{
	Ve_View_3D *ve_view = NULL;

	MTXDBG(OPENGL,_("Entered\n"));
	ve_view = (Ve_View_3D *)OBJ_GET(widget,"ve_view");
	if (!ve_view)
	{
		MTXDBG(OPENGL,_("No ve_view leaving!\n"));
		return FALSE;
	}
	ve_view->tracking_focus = gtk_toggle_button_get_active(GTK_TOGGLE_BUTTON(widget));
	if (!ve_view->tracking_focus)
	{
		ve_view->active_x = 0;
		ve_view->active_y = 0;
	}
	DATA_SET(global_data,"forced_update",GINT_TO_POINTER(TRUE));
	MTXDBG(OPENGL,_("Leaving\n"));
	return TRUE;
}


/*!
  \brief Sets the scaling mode to proportional or fixed
  \param widget is the togglebutton
  \param data is unused
  \return FALSE if no view, TRUE otherwise
  */
G_MODULE_EXPORT gboolean set_scaling_mode(GtkWidget *widget, gpointer data)
{
	Ve_View_3D *ve_view = NULL;

	MTXDBG(OPENGL,_("Entered\n"));
	ve_view = (Ve_View_3D *)OBJ_GET(widget,"ve_view");
	if (!ve_view)
	{
		MTXDBG(OPENGL,_("No ve_view leaving!\n"));
		return FALSE;
	}
	ve_view->fixed_scale = gtk_toggle_button_get_active(GTK_TOGGLE_BUTTON(widget));
	ve_view->mesh_created=FALSE;
	gdk_threads_add_timeout(500,delayed_expose,ve_view);
	MTXDBG(OPENGL,_("Leaving\n"));
	return TRUE;
}


/*! 
  \brief Sets the rendering mode to wireframe or semi-transparent solid
  \param widget is the togglebutton
  \param data is unused
  \return FALSE if no view, TRUE otherwise
  */
G_MODULE_EXPORT gboolean set_rendering_mode(GtkWidget *widget, gpointer data)
{
	Ve_View_3D *ve_view = NULL;

	MTXDBG(OPENGL,_("Entered\n"));
	ve_view = (Ve_View_3D *)OBJ_GET(widget,"ve_view");
	if (!ve_view)
	{
		MTXDBG(OPENGL,_("No ve_view leaving!\n"));
		return FALSE;
	}
	ve_view->wireframe = gtk_toggle_button_get_active(GTK_TOGGLE_BUTTON(widget));
	DATA_SET(global_data,"forced_update",GINT_TO_POINTER(TRUE));
	gdk_threads_add_timeout(500,delayed_expose,ve_view);
	MTXDBG(OPENGL,_("Leaving\n"));
	return TRUE;
}


/*! 
  \brief sets the amount of opacity in the view.
  \param widget is the range/scale
  \param data is unused
  \return FALSE if no view, TRUE otherwise
  */
G_MODULE_EXPORT gboolean set_opacity(GtkWidget *widget, gpointer data)
{
	Ve_View_3D *ve_view = NULL;

	MTXDBG(OPENGL,_("Entered\n"));
	ve_view = (Ve_View_3D *)OBJ_GET(widget,"ve_view");
	if (!ve_view)
	{
		MTXDBG(OPENGL,_("No ve_view leaving!\n"));
		return FALSE;
	}
	ve_view->opacity = gtk_range_get_value(GTK_RANGE(widget));
	DATA_SET(global_data,"forced_update",GINT_TO_POINTER(TRUE));
	gdk_threads_add_timeout(500,delayed_expose,ve_view);
	MTXDBG(OPENGL,_("Leaving\n"));
	return TRUE;
}


/*! 
  \brief sets this displays max FPS in the view.
  \param widget is the range/scale
  \param data is unused
  \return FALSE if no view, TRUE otherwise
  */
G_MODULE_EXPORT gboolean set_fps(GtkWidget *widget, gpointer data)
{
	Ve_View_3D *ve_view = NULL;

	MTXDBG(OPENGL,_("Entered\n"));
	ve_view = (Ve_View_3D *)OBJ_GET(widget,"ve_view");
	if (!ve_view)
	{
		MTXDBG(OPENGL,_("No ve_view leaving!\n"));
		return FALSE;
	}
	ve_view->requested_fps = (GINT)gtk_range_get_value(GTK_RANGE(widget));
	if (ve_view->render_id > 0)
		g_source_remove(ve_view->render_id);
	ve_view->render_id = g_timeout_add_full(150,1000.0/(float)ve_view->requested_fps,update_ve3d,GINT_TO_POINTER(ve_view->table_num),NULL);
	MTXDBG(OPENGL,_("Leaving\n"));
	return TRUE;
}


/*!
  \brief Frees up data in the Cur_Vals structure
  \param cur_val is the pointer to the structure of current values
  */
G_MODULE_EXPORT void free_current_values(Cur_Vals *cur_val)
{
	MTXDBG(OPENGL,_("Entered\n"));
	if (cur_val->x_edit_text)
		g_free(cur_val->x_edit_text);
	if (cur_val->y_edit_text)
		g_free(cur_val->y_edit_text);
	if (cur_val->z_edit_text)
		g_free(cur_val->z_edit_text);
	if (cur_val->x_runtime_text)
		g_free(cur_val->x_runtime_text);
	if (cur_val->y_runtime_text)
		g_free(cur_val->y_runtime_text);
	if (cur_val->z_runtime_text)
		g_free(cur_val->z_runtime_text);
	g_free(cur_val);
	MTXDBG(OPENGL,_("Leaving\n"));
}


/*!
  \brief Gets the  position between vertexes in fixed scale mode
  \param ve_view is the pointer to the view
  \param value is the value to search for
  \param axis is the enumeration for X or Y axis
  \returns position across the axis as a fraction of 0<->1.0
  */
G_MODULE_EXPORT gfloat get_fixed_pos(Ve_View_3D *ve_view,gfloat value,Axis axis)
{
	gfloat tmp1 = 0.0;
	gfloat tmp2 = 0.0;
	gfloat tmp3 = 0.0;
	gint i = 0;
	gint count = 0;
	GObject **widgets = NULL;

	MTXDBG(OPENGL,_("Entered\n"));
	switch (axis)
	{
		case _X_:
			widgets = ve_view->x_objects;
			count = ve_view->x_bincount;
			break;
		case _Y_:
			widgets = ve_view->y_objects;
			count = ve_view->y_bincount;
			break;
		default:
			printf(__FILE__": Error, default case, should NOT have ran\n");
			return 0;
			break;
	}
	for (i=0;i<count-1;i++)
	{
		tmp1 = convert_after_upload((GtkWidget *)widgets[i]);
		tmp2 = convert_after_upload((GtkWidget *)widgets[i+1]);
		if ((tmp1 <= value) && (tmp2 >= value))
			break;
	}
	tmp3 = ((gfloat)i/((gfloat)count-1))+(((value-tmp1)/(tmp2-tmp1))/10.0);
	MTXDBG(OPENGL,_("Leaving\n"));
	return tmp3;
}


/*!
  \brief  Generates the quad mesh, this only needs to be done when the 
  underlying ECU data changes, so we do it once, hold onto it nad render it
  as needed
  \param ve_view is the pointer to the view
  \param cur_val is the pointer to the structure of current values for 
  this iteration
  */
G_MODULE_EXPORT void generate_quad_mesh(Ve_View_3D *ve_view, Cur_Vals *cur_val)
{
	static gint (*get_ecu_data_f)(gpointer) = NULL;
	gint x = 0;
	gint y = 0;
	gint z_mult = 0;
	gint z_page = 0;
	gint z_base = 0;
	gfloat scaler = 0.0;
	gint canID = 0;
	gint color_scale = 0;
	gint tmpi = 0;
	gfloat low = 0.0;
	Quad * quad = NULL;
	GObject *z_container = NULL;
	Firmware_Details *firmware = NULL;

	if (!get_ecu_data_f)
		get_symbol("get_ecu_data",(void **)&get_ecu_data_f);

	MTXDBG(OPENGL,_("Entered\n"));
	firmware = (Firmware_Details *)DATA_GET(global_data,"firmware");
	g_return_if_fail(get_ecu_data_f);
	g_return_if_fail(firmware);

	z_container = ve_view->z_container;
	g_return_if_fail(get_ecu_data_f);
	g_return_if_fail(z_container);
	g_return_if_fail(firmware);

	canID = firmware->canID;

	z_base = ve_view->z_base;
	z_page = ve_view->z_page;
	z_mult = ve_view->z_mult;

	ve_view->z_minval=100000;
	ve_view->z_maxval=0;
	/* Draw QUAD MESH into stored grid (Calc'd once*/
	for(y=0;y<ve_view->x_bincount*ve_view->y_bincount;++y)
	{
		OBJ_SET(z_container,"offset",GINT_TO_POINTER(z_base+(y*z_mult)));
		tmpi = get_ecu_data_f(z_container);
		if (tmpi >ve_view->z_maxval)
			ve_view->z_maxval = tmpi;
		if (tmpi < ve_view->z_minval)
			ve_view->z_minval = tmpi;
	}
	if (ve_view->z_maxval == ve_view->z_minval)
	{
		ve_view->z_minval-=10;
		ve_view->z_maxval+=10;
	}
	/*printf("min %i, max %i\n",ve_view->z_minval,ve_view->z_maxval);*/
	/*scaler = (256.0/(((ve_view->z_maxval-ve_view->z_minval)*1.05)+0.1));*/
	color_scale = (GINT)DATA_GET(global_data,"mtx_color_scale");
	if (color_scale == FIXED_COLOR_SCALE)
	{
		scaler = (ve_view->z_raw_upper-ve_view->z_raw_lower)+0.1;
		low = ve_view->z_raw_lower;
	}
	else if (color_scale == AUTO_COLOR_SCALE)
	{
		scaler = (ve_view->z_maxval-ve_view->z_minval)+0.1;
		low = ve_view->z_minval;
	}
	else
		MTXDBG(CRITICAL,_("mtx_color_scale value is undefined (%i)\n"),color_scale);
	for(y=0;y<ve_view->y_bincount-1;++y)
	{
		for(x=0;x<ve_view->x_bincount-1;++x)
		{
			quad = ve_view->quad_mesh[x][y];
			if (ve_view->fixed_scale)
			{
				/* (0x,0y) */
				quad->x[0] = (gfloat)x/((gfloat)ve_view->x_bincount-1.0);
				quad->y[0] = (gfloat)y/((gfloat)ve_view->y_bincount-1.0);
				quad->z[0] = (((convert_after_upload((GtkWidget *)ve_view->z_objects[x][y]))-ve_view->z_trans)*ve_view->z_scale);
				OBJ_SET(z_container,"offset",GINT_TO_POINTER(z_base+(((y*ve_view->y_bincount)+x)*z_mult)));
				//quad->color[0] = rgb_from_hue(270*((gfloat)get_ecu_data_f(z_container)-ve_view->z_raw_lower)/scaler,0.75, 1.0);
				quad->color[0] = rgb_from_hue(-(220*((get_ecu_data_f(z_container)-low)/scaler)+135),0.75, 1.0);
				/* (1x,0y) */
				quad->x[1] = ((gfloat)x+1.0)/((gfloat)ve_view->x_bincount-1.0);
				quad->y[1] = (gfloat)y/((gfloat)ve_view->y_bincount-1.0);
				quad->z[1] = (((convert_after_upload((GtkWidget *)ve_view->z_objects[x+1][y]))-ve_view->z_trans)*ve_view->z_scale);
				OBJ_SET(z_container,"offset",GINT_TO_POINTER(z_base+(((y*ve_view->y_bincount)+x+1)*z_mult)));
				//quad->color[1] = rgb_from_hue(270*((gfloat)get_ecu_data_f(z_container)-ve_view->z_raw_lower)/scaler,0.75, 1.0);
				quad->color[1] = rgb_from_hue(-(220*((get_ecu_data_f(z_container)-low)/scaler)+135),0.75, 1.0);
				/* (1x,1y) */
				quad->x[2] = ((gfloat)x+1.0)/((gfloat)ve_view->x_bincount-1.0);
				quad->y[2] = ((gfloat)y+1.0)/((gfloat)ve_view->y_bincount-1.0);
				quad->z[2] = (((convert_after_upload((GtkWidget *)ve_view->z_objects[x+1][y+1]))-ve_view->z_trans)*ve_view->z_scale);
				OBJ_SET(z_container,"offset",GINT_TO_POINTER(z_base+((((y+1)*ve_view->y_bincount)+x+1)*z_mult)));
				//quad->color[2] = rgb_from_hue(270*((gfloat)get_ecu_data_f(z_container)-ve_view->z_raw_lower)/scaler,0.75, 1.0);
				quad->color[2] = rgb_from_hue(-(220*((get_ecu_data_f(z_container)-low)/scaler)+135),0.75, 1.0);
				/* (0x,1y) */
				quad->x[3] = (gfloat)x/((gfloat)ve_view->x_bincount-1.0);
				quad->y[3] = ((gfloat)y+1.0)/((gfloat)ve_view->y_bincount-1.0);
				quad->z[3] = (((convert_after_upload((GtkWidget *)ve_view->z_objects[x][y+1]))-ve_view->z_trans)*ve_view->z_scale);
				OBJ_SET(z_container,"offset",GINT_TO_POINTER(z_base+((((y+1)*ve_view->y_bincount)+x)*z_mult)));
				//quad->color[3] = rgb_from_hue(270*((gfloat)get_ecu_data_f(z_container)-ve_view->z_raw_lower)/scaler,0.75, 1.0);
				quad->color[3] = rgb_from_hue(-(220*((get_ecu_data_f(z_container)-low)/scaler)+135),0.75, 1.0);
			}
			else
			{
				/* (0x,0y) */
				quad->x[0] = ((convert_after_upload((GtkWidget *)ve_view->x_objects[x])-ve_view->x_trans)*ve_view->x_scale);
				quad->y[0] = ((convert_after_upload((GtkWidget *)ve_view->y_objects[y])-ve_view->y_trans)*ve_view->y_scale);
				quad->z[0] = (((convert_after_upload((GtkWidget *)ve_view->z_objects[x][y]))-ve_view->z_trans)*ve_view->z_scale);
				OBJ_SET(z_container,"offset",GINT_TO_POINTER(z_base+(((y*ve_view->y_bincount)+x)*z_mult)));
				//quad->color[0] = rgb_from_hue(270*((gfloat)get_ecu_data_f(z_container)-ve_view->z_raw_lower)/scaler,0.75, 1.0);
				quad->color[0] = rgb_from_hue(-(220*((get_ecu_data_f(z_container)-low)/scaler)+135),0.75, 1.0);
				/* (1x,0y) */
				quad->x[1] = ((convert_after_upload((GtkWidget *)ve_view->x_objects[x+1])-ve_view->x_trans)*ve_view->x_scale);
				quad->y[1] = ((convert_after_upload((GtkWidget *)ve_view->y_objects[y])-ve_view->y_trans)*ve_view->y_scale);
				quad->z[1] = (((convert_after_upload((GtkWidget *)ve_view->z_objects[x+1][y]))-ve_view->z_trans)*ve_view->z_scale);
				OBJ_SET(z_container,"offset",GINT_TO_POINTER(z_base+(((y*ve_view->y_bincount)+x+1)*z_mult)));
				//quad->color[1] = rgb_from_hue(270*((gfloat)get_ecu_data_f(z_container)-ve_view->z_raw_lower)/scaler,0.75, 1.0);
				quad->color[1] = rgb_from_hue(-(220*((get_ecu_data_f(z_container)-low)/scaler)+135),0.75, 1.0);
				/* (1x,1y) */
				quad->x[2] = ((convert_after_upload((GtkWidget *)ve_view->x_objects[x+1])-ve_view->x_trans)*ve_view->x_scale);
				quad->y[2] = ((convert_after_upload((GtkWidget *)ve_view->y_objects[y+1])-ve_view->y_trans)*ve_view->y_scale);
				quad->z[2] = (((convert_after_upload((GtkWidget *)ve_view->z_objects[x+1][y+1]))-ve_view->z_trans)*ve_view->z_scale);
				OBJ_SET(z_container,"offset",GINT_TO_POINTER(z_base+((((y+1)*ve_view->y_bincount)+x+1)*z_mult)));
				//quad->color[2] = rgb_from_hue(270*((gfloat)get_ecu_data_f(z_container)-ve_view->z_raw_lower)/scaler,0.75, 1.0);
				quad->color[2] = rgb_from_hue(-(220*((get_ecu_data_f(z_container)-low)/scaler)+135),0.75, 1.0);
				/* (0x,1y) */
				quad->x[3] = ((convert_after_upload((GtkWidget *)ve_view->x_objects[x])-ve_view->x_trans)*ve_view->x_scale);
				quad->y[3] = ((convert_after_upload((GtkWidget *)ve_view->y_objects[y+1])-ve_view->y_trans)*ve_view->y_scale);
				quad->z[3] = (((convert_after_upload((GtkWidget *)ve_view->z_objects[x][y+1]))-ve_view->z_trans)*ve_view->z_scale);
				OBJ_SET(z_container,"offset",GINT_TO_POINTER(z_base+((((y+1)*ve_view->y_bincount)+x)*z_mult)));
				//quad->color[3] = rgb_from_hue(270*((gfloat)get_ecu_data_f(z_container)-ve_view->z_raw_lower)/scaler,0.75, 1.0);
				quad->color[3] = rgb_from_hue(-(220*((get_ecu_data_f(z_container)-low)/scaler)+135),0.75, 1.0);
			}
		}
	}
	ve_view->mesh_created = TRUE;
	MTXDBG(OPENGL,_("Leaving\n"));
}


/*!
  \brief triggers an expose event
  \param data is the pointer to the ve_view structure
  \returns FALSE to disable timeout
  */
gboolean delayed_expose(gpointer data)
{
	Ve_View_3D *ve_view = (Ve_View_3D *)data;
	GtkAllocation allocation;
	GdkWindow *window = NULL;

	MTXDBG(OPENGL,_("Entered\n"));
	g_return_val_if_fail(ve_view,FALSE);
	window = gtk_widget_get_window(ve_view->drawing_area);
	gtk_widget_get_allocation(ve_view->drawing_area,&allocation);

	gdk_window_invalidate_rect (window, &allocation, FALSE);
//	ve3d_expose_event(ve_view->drawing_area,NULL,NULL);
	MTXDBG(OPENGL,_("Leaving\n"));
	return FALSE;
}


/*!
  \brief hack to get around a weird GL init sequencing issue
  \param data is the pointer to the ve_view structure
  \returns FALSE to disable timeout
  */
gboolean delayed_reconfigure(gpointer data)
{
	Ve_View_3D *ve_view = (Ve_View_3D *)data;
	GtkAllocation allocation;
	GdkWindow *window = gtk_widget_get_window(ve_view->drawing_area);
	MTXDBG(OPENGL,_("Entered\n"));
	gtk_widget_get_allocation(ve_view->drawing_area,&allocation);
	ve3d_configure_event(ve_view->drawing_area, NULL,GINT_TO_POINTER(ve_view->table_num));
	gdk_window_invalidate_rect (window, &allocation, FALSE);
	ve3d_expose_event(ve_view->drawing_area,NULL,GINT_TO_POINTER(ve_view->table_num));
	MTXDBG(OPENGL,_("Leaving\n"));
	return FALSE;
}


/*!
  \brief updates a single VE3D display with new data from the ECU
  \param data is the pointer to the Ve_View_3D structure
  \returns TRUE
  */
G_MODULE_EXPORT gboolean update_ve3d(gpointer data)
{
	Ve_View_3D * ve_view = NULL;
	gfloat x[2] = {0.0,0.0};
	gfloat y[2] = {0.0,0.0};
	gfloat z[2] = {0.0,0.0};
	GHashTable *hash = NULL;
	gchar *key = NULL;
	gchar *hash_key = NULL;
	MultiSource *multi = NULL;
	gint * algorithm;
	Firmware_Details *firmware = NULL;
	GHashTable *sources_hash = NULL;
	GHashTable *ve_view_hash = NULL;
	GMutex **ve3d_mutex = NULL;
	gint table_num = (GINT)data;
	GtkAllocation allocation;
	GdkWindow *window = NULL;

	MTXDBG(OPENGL,_("Entered\n"));
	ve3d_mutex = (GMutex **)DATA_GET(global_data,"ve3d_mutex");
	ve_view_hash = (GHashTable *)DATA_GET(global_data,"ve_view_hash");
	sources_hash = (GHashTable *)DATA_GET(global_data,"sources_hash");
	firmware = (Firmware_Details *)DATA_GET(global_data,"firmware");
	algorithm = (gint *)DATA_GET(global_data,"algorithm");

	g_return_val_if_fail(ve_view_hash,TRUE);
	g_return_val_if_fail(sources_hash,TRUE);
	g_return_val_if_fail(algorithm,TRUE);
	g_return_val_if_fail(firmware,FALSE);

	//printf("ve_view_hash %p, table_num %i\n",ve_view_hash,table_num);
	ve_view = (Ve_View_3D *)g_hash_table_lookup(ve_view_hash,GINT_TO_POINTER(table_num));
	if (!ve_view)
		return FALSE;
	g_mutex_lock(ve3d_mutex[table_num]);
	if (DATA_GET(global_data,"leaving"))
	{
		MTXDBG(OPENGL,_("global \"leaving\" set, Leaving...\n"));
		g_mutex_unlock(ve3d_mutex[table_num]);
		return FALSE;
	}

	if (!GTK_IS_WIDGET(ve_view->drawing_area))
	{
		MTXDBG(OPENGL,_("ve_view->drawing_area is NOT a widget, Leaving...\n"));
		g_mutex_unlock(ve3d_mutex[table_num]);
		return FALSE;
	}
	gtk_widget_get_allocation(ve_view->drawing_area,&allocation);
	window = gtk_widget_get_window(ve_view->drawing_area);
	/* Get X values */
	if (ve_view->x_multi_source)
	{
		hash = ve_view->x_multi_hash;
		key = ve_view->x_source_key;
		hash_key = (gchar *)g_hash_table_lookup(sources_hash,key);
		if (ve_view->x_ignore_algorithm)
			multi = (MultiSource *)g_hash_table_lookup(hash,hash_key);
		else
			multi = get_multi(ve_view->table_num,hash,hash_key);
		if (!multi)
			MTXDBG(CRITICAL|OPENGL,_("BUG! multi is NULL!\n"));

		lookup_previous_n_values(multi->source,2,x);
	}
	else
		lookup_previous_n_values(ve_view->x_source,2,x);

	/* Test X values, redraw if needed */
	if (((fabs(x[0]-x[1])/x[0]) > 0.01) || (DATA_GET(global_data,"forced_update")))
		goto redraw;

	/* Get Y values */
	if (ve_view->y_multi_source)
	{
		hash = ve_view->y_multi_hash;
		key = ve_view->y_source_key;
		hash_key = (gchar *)g_hash_table_lookup(sources_hash,key);
		if (ve_view->y_ignore_algorithm)
			multi = (MultiSource *)g_hash_table_lookup(hash,hash_key);
		else
			multi = get_multi(ve_view->table_num,hash,hash_key);
		if (!multi)
			MTXDBG(CRITICAL|OPENGL,_("BUG! multi is NULL!\n"));

		lookup_previous_n_values(multi->source,2,y);
	}
	else
		lookup_previous_n_values(ve_view->y_source,2,y);

	/* Test Y values, redraw if needed */
	if (((fabs(y[0]-y[1])/y[0]) > 0.01) || (DATA_GET(global_data,"forced_update")))
		goto redraw;

	/* Get Z values */
	if (ve_view->z_multi_source)
	{
		hash = ve_view->z_multi_hash;
		key = ve_view->z_source_key;
		hash_key = (gchar *)g_hash_table_lookup(sources_hash,key);
		if (ve_view->z_ignore_algorithm)
			multi = (MultiSource *)g_hash_table_lookup(hash,hash_key);
		else
			multi = get_multi(ve_view->table_num,hash,hash_key);
		if (!multi)
			MTXDBG(CRITICAL|OPENGL,_("BUG! multi is NULL!\n"));

		lookup_previous_n_values(multi->source,2,z);
	}
	else
		lookup_previous_n_values(ve_view->z_source,2,z);

	/* Test Z values, redraw if needed */
	if (((fabs(z[0]-z[1])/z[0]) > 0.01) || (DATA_GET(global_data,"forced_update")))
		goto redraw;
	MTXDBG(OPENGL,_("Leaving without redraw\n"));
	g_mutex_unlock(ve3d_mutex[table_num]);
	return TRUE;

redraw:
	gdk_window_invalidate_rect (window, &allocation, FALSE);
	MTXDBG(OPENGL,_("Leaving\n"));
	g_mutex_unlock(ve3d_mutex[table_num]);
	return TRUE;
}


/*!
  \brief Creates the OpenGL font (via pango), and gets its dimensions
  \param widget is hte pointer to the widget containing the ve_view pointer
  that is used to store all the font parameters
  */
void gl_create_font(GtkWidget *widget)
{
	PangoFontDescription *font_desc;
	PangoLayout *layout = NULL;
	PangoRectangle log_rect;
	int font_ascent_pango_units = 0;
	int font_descent_pango_units = 0;
	gint min = 0;
	GtkAllocation allocation;
	Ve_View_3D *ve_view = NULL;
	ve_view = (Ve_View_3D*)OBJ_GET(widget,"ve_view");

	MTXDBG(OPENGL,_("Entered\n"));
	g_return_if_fail(ve_view);
	if (ve_view->font_created)
		MTXDBG(OPENGL|CRITICAL,_("Programming error: gl_create_font() was already called; you must call gl_destroy_font() before creating font again...\n"));
	else
		ve_view->font_created = TRUE;

	// This call is deprecated so we'll have to fix it sometime.
	ve_view->ft2_context = pango_ft2_get_context(72, 72);
	//ve_view->ft2_context = gtk_widget_get_pango_context(widget);
<<<<<<< HEAD

=======
>>>>>>> ecd692f8

	gtk_widget_get_allocation(widget,&allocation);
	min = MIN(allocation.width,allocation.height);
	font_desc = pango_font_description_from_string(font_string);
	pango_font_description_set_size(font_desc,(min/35)*PANGO_SCALE);

	pango_context_set_font_description(ve_view->ft2_context, font_desc);
	pango_font_description_free(font_desc);

	layout = pango_layout_new(ve_view->ft2_context);

	// I don't believe that's standard preprocessor syntax?
#if !PANGO_VERSION_CHECK(1,22,0)
	PangoLayoutIter *iter;  
	iter = pango_layout_get_iter(layout);
	font_ascent_pango_units = pango_layout_iter_get_baseline(iter);
	pango_layout_iter_free(iter);
#else
	font_ascent_pango_units = pango_layout_get_baseline(layout);
#endif

	pango_layout_get_extents(layout, NULL, &log_rect);
	g_object_unref(G_OBJECT(layout));
	font_descent_pango_units = log_rect.height - font_ascent_pango_units;

	ve_view->font_ascent = PANGO_PIXELS_CEIL(font_ascent_pango_units);
	ve_view->font_descent = PANGO_PIXELS_CEIL(font_descent_pango_units);
	ve_view->y_offset_bitmap_render_pango_units = (ve_view->font_ascent * PANGO_SCALE) - font_ascent_pango_units;
	MTXDBG(OPENGL,_("Leaving\n"));
}


/*!
  \brief Destroys the OpenGL font for this Ve View
  \param widget is a pointer to the display containing the ve_view pointer
  of the variables to release
  */
void gl_destroy_font(GtkWidget *widget)
{
	Ve_View_3D *ve_view = NULL;
	ve_view = (Ve_View_3D*)OBJ_GET(widget,"ve_view");
	g_return_if_fail(ve_view);

	MTXDBG(OPENGL,_("Entered\n"));
	if (!ve_view->font_created)
		MTXDBG(OPENGL|CRITICAL,_("Programming error: gl_destroy_font() called when font does not exist\n"));
	ve_view->font_ascent = -1;
	ve_view->font_descent = -1;
	ve_view->y_offset_bitmap_render_pango_units = -1;
	g_object_unref(G_OBJECT(ve_view->ft2_context));
	ve_view->font_created = FALSE;
	MTXDBG(OPENGL,_("Leaving\n"));
}


/*!
 \brief Renders the input text at the current location with the current color.
 The X position of the current location is used to place the left edge of 
 the text image, where the text image bounds are defined as the logical 
 extents of the line of text.  The Y position of the current location is 
 used to place the bottom of the text image.  You should offset the Y 
 position by the amount returned by gl_font_descent() if you 
 want to place the baseline of the text image at the current Y position.
 Note: A problem with this function is that if the lower left corner of 
 the text falls just a hair outside of the viewport (meaning the current 
 raster position is invalid), then no text will be rendered.  The solution 
 to this is a very hacky one.  You can search Google for "glDrawPixels 
 clipping".
*/
void gl_print_string(GtkWidget *widget, const gchar *s)
{
	PangoLayout *layout;
	PangoRectangle log_rect;
	FT_Bitmap bitmap;
	unsigned char *begin_bitmap_buffer;
	GLfloat color[4];
	GLint previous_unpack_alignment;
	GLint previous_blend_func_src;
	GLint previous_blend_func_dst;
	GLfloat previous_red_bias;
	GLfloat previous_green_bias;
	GLfloat previous_blue_bias;
	GLfloat previous_alpha_scale;
	Ve_View_3D *ve_view = NULL;
	ve_view = (Ve_View_3D*)OBJ_GET(widget,"ve_view");

	MTXDBG(OPENGL,_("Entered\n"));
	g_return_if_fail(ve_view);

	if (!ve_view->font_created)
		MTXDBG(OPENGL|CRITICAL,_("Programming error: gl_print_string() called but font does not exist; you should have called glt_create_font() first\n"));

	layout = pango_layout_new(ve_view->ft2_context);
	pango_layout_set_width(layout, -1); // -1 no wrapping.  All text on one line.
	pango_layout_set_text(layout, s, -1); // -1 null-terminated string.
	pango_layout_get_extents(layout, NULL, &log_rect);

	if (log_rect.width > 0 && log_rect.height > 0) 
	{
		GLboolean previous_blend_enabled;
		bitmap.rows = ve_view->font_ascent + ve_view->font_descent;
		bitmap.width = PANGO_PIXELS_CEIL(log_rect.width);
		bitmap.pitch = -bitmap.width; // Rendering it "upside down" for OpenGL.
		begin_bitmap_buffer = (unsigned char *) g_malloc(bitmap.rows * bitmap.width);
		memset(begin_bitmap_buffer, 0, bitmap.rows * bitmap.width);
		bitmap.buffer = begin_bitmap_buffer + (bitmap.rows - 1) * bitmap.width; // See pitch above.
		bitmap.num_grays = 0xff;
		bitmap.pixel_mode = FT_PIXEL_MODE_GRAY;
		pango_ft2_render_layout_subpixel(&bitmap, layout, -log_rect.x,
				ve_view->y_offset_bitmap_render_pango_units);
		glGetFloatv(GL_CURRENT_COLOR, color);

		// Save state.  I didn't see any OpenGL push/pop operations for these.
		// Question: Is saving/restoring this state necessary?  Being safe.
		glGetIntegerv(GL_UNPACK_ALIGNMENT, &previous_unpack_alignment);
		previous_blend_enabled = glIsEnabled(GL_BLEND);
		glGetIntegerv(GL_BLEND_SRC, &previous_blend_func_src);
		glGetIntegerv(GL_BLEND_DST, &previous_blend_func_dst);
		glGetFloatv(GL_RED_BIAS, &previous_red_bias);
		glGetFloatv(GL_GREEN_BIAS, &previous_green_bias);
		glGetFloatv(GL_BLUE_BIAS, &previous_blue_bias);
		glGetFloatv(GL_ALPHA_SCALE, &previous_alpha_scale);

		glPixelStorei(GL_UNPACK_ALIGNMENT, 1);
		glEnable(GL_BLEND);
		glBlendFunc(GL_SRC_ALPHA, GL_ONE_MINUS_SRC_ALPHA);
		glPixelTransferf(GL_RED_BIAS, color[0]);
		glPixelTransferf(GL_GREEN_BIAS, color[1]);
		glPixelTransferf(GL_BLUE_BIAS, color[2]);
		glPixelTransferf(GL_ALPHA_SCALE, color[3]);

		glDrawPixels(bitmap.width, bitmap.rows,
				GL_ALPHA, GL_UNSIGNED_BYTE, begin_bitmap_buffer);
		g_free(begin_bitmap_buffer);

		// Restore state in reverse order of how we set it.
		glPixelTransferf(GL_ALPHA_SCALE, previous_alpha_scale);
		glPixelTransferf(GL_BLUE_BIAS, previous_blue_bias);
		glPixelTransferf(GL_GREEN_BIAS, previous_green_bias);
		glPixelTransferf(GL_RED_BIAS, previous_red_bias);
		glBlendFunc(previous_blend_func_src, previous_blend_func_dst);
		if (!previous_blend_enabled) { glDisable(GL_BLEND); }
		glPixelStorei(GL_UNPACK_ALIGNMENT, previous_unpack_alignment);
	}
	g_object_unref(G_OBJECT(layout));
	MTXDBG(OPENGL,_("Leaving\n"));
}


/*!
 \brief Computes the value based on the based "MultiSource" structure in combination
 with the input value, handles lookuptable multi/adder stuff
 \param multi, \see MultiSource
 \param in, input value to convert
 */
void multi_lookup_and_compute_n(MultiSource *multi, gint count, gint skip, gfloat *dest)
{
	gfloat tmpf = 0.0;
	gfloat out = 0.0;
	gint i = 0;

	lookup_previous_n_skip_x_values(multi->source,count,skip,dest);
	for (i=0;i<count;i++)
	{

		if (multi->lookuptable)
			tmpf = direct_lookup_data(multi->lookuptable,(gint)dest[i]);
		else
			tmpf = dest[i];
		if (multi->multiplier && multi->adder)
			out = (((gfloat)tmpf + (*multi->adder)) * (*multi->multiplier));
		else if (multi->multiplier)
			out = (gfloat)tmpf * (*multi->multiplier);
		else
			out = (gfloat)tmpf;
		dest[i] = out;
	}
}
/*!
 \brief Computes the value based on the based "MultiSource" structure in combination
 with the input value, handles lookuptable multi/adder stuff
 \param multi, \see MultiSource
 \param in, input value to convert
 */
gfloat multi_lookup_and_compute(MultiSource *multi)
{
	gfloat tmpf = 0.0;
	gfloat out = 0.0;
	gfloat cur = 0.0;

	lookup_current_value(multi->source,&cur);
	if (multi->lookuptable)
		tmpf = direct_lookup_data(multi->lookuptable,cur);
	else
		tmpf = cur;
	if (multi->multiplier && multi->adder)
		out = ((tmpf + (*multi->adder)) * (*multi->multiplier));
	else if (multi->multiplier)
		out = tmpf * (*multi->multiplier);
	else
		out = tmpf;
	return out;
}<|MERGE_RESOLUTION|>--- conflicted
+++ resolved
@@ -3376,10 +3376,6 @@
 	// This call is deprecated so we'll have to fix it sometime.
 	ve_view->ft2_context = pango_ft2_get_context(72, 72);
 	//ve_view->ft2_context = gtk_widget_get_pango_context(widget);
-<<<<<<< HEAD
-
-=======
->>>>>>> ecd692f8
 
 	gtk_widget_get_allocation(widget,&allocation);
 	min = MIN(allocation.width,allocation.height);
