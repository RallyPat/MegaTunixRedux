--- conflicted
+++ resolved
@@ -120,10 +120,7 @@
 				DATA_SET(global_data,"read_rtvars_exit",GINT_TO_POINTER(1));
 				g_thread_join(realtime_id);
 				DATA_SET(global_data,"realtime_id",NULL);
-<<<<<<< HEAD
-=======
 				update_logbar("comms_view",NULL,_("Realtime Reader stopped\n"),FALSE,FALSE,FALSE);
->>>>>>> ecd692f8
 				DATA_SET(global_data,"read_rtvars_exit",NULL);
 			}
 			else
@@ -213,10 +210,6 @@
 			g_get_current_time(&time);
 			delay = MAX(io_queue_len,pf_queue_len);
 
-<<<<<<< HEAD
-			g_usleep(10000*(delay));
-=======
->>>>>>> ecd692f8
 			//printf("io_queue_len is %i pf queue length is %i, delay is %i\n",io_queue_len,pf_queue_len,delay );
 			if (DATA_GET(global_data,"read_rtvars_exit"))
 				goto breakout;
